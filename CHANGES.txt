<<<<<<< HEAD
2.1.8
 * Fix IndexOutOfBoundsException when inserting tuple with too many
   elements using the string literal notation (CASSANDRA-9559)
 * Allow JMX over SSL directly from nodetool (CASSANDRA-9090)
 * Fix incorrect result for IN queries where column not found (CASSANDRA-9540)
 * Enable describe on indices (CASSANDRA-7814)
 * ColumnFamilyStore.selectAndReference may block during compaction (CASSANDRA-9637)
Merged from 2.0
=======
2.0.17
 * Fix suboptimal secondary index selection when restricted
   clustering column is also indexed (CASSANDRA-9631)
>>>>>>> f2db756a
 * (cqlsh) Add min_threshold to DTCS option autocomplete (CASSANDRA-9385)
 * Fix error message when attempting to create an index on a column
   in a COMPACT STORAGE table with clustering columns (CASSANDRA-9527)
 * 'WITH WITH' in alter keyspace statements causes NPE (CASSANDRA-9565)


2.1.7
 * Fix bug in cardinality check when compacting (CASSANDRA-9580)
 * Fix memory leak in Ref due to ConcurrentLinkedQueue.remove() behaviour (CASSANDRA-9549)
Merged from 2.0
 * Expose some internals of SelectStatement for inspection (CASSANDRA-9532)
 * ArrivalWindow should use primitives (CASSANDRA-9496)
 * Periodically submit background compaction tasks (CASSANDRA-9592)
 * Set HAS_MORE_PAGES flag to false when PagingState is null (CASSANDRA-9571)
 * Make rebuild only run one at a time (CASSANDRA-9119)


2.1.6
 * (cqlsh) Fix using COPY through SOURCE or -f (CASSANDRA-9083)
 * Fix occasional lack of `system` keyspace in schema tables (CASSANDRA-8487)
 * Use ProtocolError code instead of ServerError code for native protocol
   error responses to unsupported protocol versions (CASSANDRA-9451)
 * Default commitlog_sync_batch_window_in_ms changed to 2ms (CASSANDRA-9504)
 * Fix empty partition assertion in unsorted sstable writing tools (CASSANDRA-9071)
 * Ensure truncate without snapshot cannot produce corrupt responses (CASSANDRA-9388) 
 * Consistent error message when a table mixes counter and non-counter
   columns (CASSANDRA-9492)
 * Avoid getting unreadable keys during anticompaction (CASSANDRA-9508)
 * (cqlsh) Better float precision by default (CASSANDRA-9224)
 * Improve estimated row count (CASSANDRA-9107)
 * Optimize range tombstone memory footprint (CASSANDRA-8603)
 * Use configured gcgs in anticompaction (CASSANDRA-9397)
 * Warn on misuse of unlogged batches (CASSANDRA-9282)
 * Failure detector detects and ignores local pauses (CASSANDRA-9183)
 * Add utility class to support for rate limiting a given log statement (CASSANDRA-9029)
 * Add missing consistency levels to cassandra-stess (CASSANDRA-9361)
 * Fix commitlog getCompletedTasks to not increment (CASSANDRA-9339)
 * Fix for harmless exceptions logged as ERROR (CASSANDRA-8564)
 * Delete processed sstables in sstablesplit/sstableupgrade (CASSANDRA-8606)
 * Improve sstable exclusion from partition tombstones (CASSANDRA-9298)
 * Validate the indexed column rather than the cell's contents for 2i (CASSANDRA-9057)
 * Add support for top-k custom 2i queries (CASSANDRA-8717)
 * Fix error when dropping table during compaction (CASSANDRA-9251)
 * cassandra-stress supports validation operations over user profiles (CASSANDRA-8773)
 * Add support for rate limiting log messages (CASSANDRA-9029)
 * Log the partition key with tombstone warnings (CASSANDRA-8561)
 * Reduce runWithCompactionsDisabled poll interval to 1ms (CASSANDRA-9271)
 * Fix PITR commitlog replay (CASSANDRA-9195)
 * GCInspector logs very different times (CASSANDRA-9124)
 * Fix deleting from an empty list (CASSANDRA-9198)
 * Update tuple and collection types that use a user-defined type when that UDT
   is modified (CASSANDRA-9148, CASSANDRA-9192)
 * Use higher timeout for prepair and snapshot in repair (CASSANDRA-9261)
 * Fix anticompaction blocking ANTI_ENTROPY stage (CASSANDRA-9151)
 * Repair waits for anticompaction to finish (CASSANDRA-9097)
 * Fix streaming not holding ref when stream error (CASSANDRA-9295)
 * Fix canonical view returning early opened SSTables (CASSANDRA-9396)
Merged from 2.0:
 * Don't accumulate more range than necessary in RangeTombstone.Tracker (CASSANDRA-9486)
 * Add broadcast and rpc addresses to system.local (CASSANDRA-9436)
 * Always mark sstable suspect when corrupted (CASSANDRA-9478)
 * Add database users and permissions to CQL3 documentation (CASSANDRA-7558)
 * Allow JVM_OPTS to be passed to standalone tools (CASSANDRA-5969)
 * Fix bad condition in RangeTombstoneList (CASSANDRA-9485)
 * Fix potential StackOverflow when setting CrcCheckChance over JMX (CASSANDRA-9488)
 * Fix null static columns in pages after the first, paged reversed
   queries (CASSANDRA-8502)
 * Fix counting cache serialization in request metrics (CASSANDRA-9466)
 * (cqlsh) Add LOGIN command to switch users (CASSANDRA-7212)
 * Clone SliceQueryFilter in AbstractReadCommand implementations (CASSANDRA-8940)
 * Push correct protocol notification for DROP INDEX (CASSANDRA-9310)
 * token-generator - generated tokens too long (CASSANDRA-9300)
 * Add option not to validate atoms during scrub (CASSANDRA-9406)
 * Fix counting of tombstones for TombstoneOverwhelmingException (CASSANDRA-9299)
 * Fix ReconnectableSnitch reconnecting to peers during upgrade (CASSANDRA-6702)
 * Include keyspace and table name in error log for collections over the size
   limit (CASSANDRA-9286)
 * Avoid potential overlap in LCS with single-partition sstables (CASSANDRA-9322)
 * Log warning message when a table is queried before the schema has fully
   propagated (CASSANDRA-9136)
 * Overload SecondaryIndex#indexes to accept the column definition (CASSANDRA-9314)
 * (cqlsh) Add SERIAL and LOCAL_SERIAL consistency levels (CASSANDRA-8051)
 * Fix index selection during rebuild with certain table layouts (CASSANDRA-9281)
 * Fix partition-level-delete-only workload accounting (CASSANDRA-9194)
 * Allow scrub to handle corrupted compressed chunks (CASSANDRA-9140)
 * Fix assertion error when resetlocalschema is run during repair (CASSANDRA-9249)
 * Disable single sstable tombstone compactions for DTCS by default (CASSANDRA-9234)
 * IncomingTcpConnection thread is not named (CASSANDRA-9262)
 * Close incoming connections when MessagingService is stopped (CASSANDRA-9238)
 * Fix streaming hang when retrying (CASSANDRA-9132)


2.1.5
 * Re-add deprecated cold_reads_to_omit param for backwards compat (CASSANDRA-9203)
 * Make anticompaction visible in compactionstats (CASSANDRA-9098)
 * Improve nodetool getendpoints documentation about the partition
   key parameter (CASSANDRA-6458)
 * Don't check other keyspaces for schema changes when an user-defined
   type is altered (CASSANDRA-9187)
 * Allow takeColumnFamilySnapshot to take a list of tables (CASSANDRA-8348)
 * Limit major sstable operations to their canonical representation (CASSANDRA-8669)
 * cqlsh: Add tests for INSERT and UPDATE tab completion (CASSANDRA-9125)
 * cqlsh: quote column names when needed in COPY FROM inserts (CASSANDRA-9080)
 * Add generate-idea-files target to build.xml (CASSANDRA-9123)
 * Do not load read meter for offline operations (CASSANDRA-9082)
 * cqlsh: Make CompositeType data readable (CASSANDRA-8919)
 * cqlsh: Fix display of triggers (CASSANDRA-9081)
 * Fix NullPointerException when deleting or setting an element by index on
   a null list collection (CASSANDRA-9077)
 * Buffer bloom filter serialization (CASSANDRA-9066)
 * Fix anti-compaction target bloom filter size (CASSANDRA-9060)
 * Make FROZEN and TUPLE unreserved keywords in CQL (CASSANDRA-9047)
 * Prevent AssertionError from SizeEstimatesRecorder (CASSANDRA-9034)
 * Avoid overwriting index summaries for sstables with an older format that
   does not support downsampling; rebuild summaries on startup when this
   is detected (CASSANDRA-8993)
 * Fix potential data loss in CompressedSequentialWriter (CASSANDRA-8949)
 * Make PasswordAuthenticator number of hashing rounds configurable (CASSANDRA-8085)
 * Fix AssertionError when binding nested collections in DELETE (CASSANDRA-8900)
 * Check for overlap with non-early sstables in LCS (CASSANDRA-8739)
 * Only calculate max purgable timestamp if we have to (CASSANDRA-8914)
 * (cqlsh) Greatly improve performance of COPY FROM (CASSANDRA-8225)
 * IndexSummary effectiveIndexInterval is now a guideline, not a rule (CASSANDRA-8993)
 * Use correct bounds for page cache eviction of compressed files (CASSANDRA-8746)
 * SSTableScanner enforces its bounds (CASSANDRA-8946)
 * Cleanup cell equality (CASSANDRA-8947)
 * Introduce intra-cluster message coalescing (CASSANDRA-8692)
 * DatabaseDescriptor throws NPE when rpc_interface is used (CASSANDRA-8839)
 * Don't check if an sstable is live for offline compactions (CASSANDRA-8841)
 * Don't set clientMode in SSTableLoader (CASSANDRA-8238)
 * Fix SSTableRewriter with disabled early open (CASSANDRA-8535)
 * Allow invalidating permissions and cache time (CASSANDRA-8722)
 * Log warning when queries that will require ALLOW FILTERING in Cassandra 3.0
   are executed (CASSANDRA-8418)
 * Fix cassandra-stress so it respects the CL passed in user mode (CASSANDRA-8948)
 * Fix rare NPE in ColumnDefinition#hasIndexOption() (CASSANDRA-8786)
 * cassandra-stress reports per-operation statistics, plus misc (CASSANDRA-8769)
 * Use long for key count in cfstats (CASSANDRA-8913)
 * Make SSTableRewriter.abort() more robust to failure (CASSANDRA-8832)
 * Remove cold_reads_to_omit from STCS (CASSANDRA-8860)
 * Make EstimatedHistogram#percentile() use ceil instead of floor (CASSANDRA-8883)
 * Fix top partitions reporting wrong cardinality (CASSANDRA-8834)
 * Fix rare NPE in KeyCacheSerializer (CASSANDRA-8067)
 * Pick sstables for validation as late as possible inc repairs (CASSANDRA-8366)
 * Fix commitlog getPendingTasks to not increment (CASSANDRA-8862)
 * Fix parallelism adjustment in range and secondary index queries
   when the first fetch does not satisfy the limit (CASSANDRA-8856)
 * Check if the filtered sstables is non-empty in STCS (CASSANDRA-8843)
 * Upgrade java-driver used for cassandra-stress (CASSANDRA-8842)
 * Fix CommitLog.forceRecycleAllSegments() memory access error (CASSANDRA-8812)
 * Improve assertions in Memory (CASSANDRA-8792)
 * Fix SSTableRewriter cleanup (CASSANDRA-8802)
 * Introduce SafeMemory for CompressionMetadata.Writer (CASSANDRA-8758)
 * 'nodetool info' prints exception against older node (CASSANDRA-8796)
 * Ensure SSTableReader.last corresponds exactly with the file end (CASSANDRA-8750)
 * Make SSTableWriter.openEarly more robust and obvious (CASSANDRA-8747)
 * Enforce SSTableReader.first/last (CASSANDRA-8744)
 * Cleanup SegmentedFile API (CASSANDRA-8749)
 * Avoid overlap with early compaction replacement (CASSANDRA-8683)
 * Safer Resource Management++ (CASSANDRA-8707)
 * Write partition size estimates into a system table (CASSANDRA-7688)
 * cqlsh: Fix keys() and full() collection indexes in DESCRIBE output
   (CASSANDRA-8154)
 * Show progress of streaming in nodetool netstats (CASSANDRA-8886)
 * IndexSummaryBuilder utilises offheap memory, and shares data between
   each IndexSummary opened from it (CASSANDRA-8757)
 * markCompacting only succeeds if the exact SSTableReader instances being 
   marked are in the live set (CASSANDRA-8689)
 * cassandra-stress support for varint (CASSANDRA-8882)
 * Fix Adler32 digest for compressed sstables (CASSANDRA-8778)
 * Add nodetool statushandoff/statusbackup (CASSANDRA-8912)
 * Use stdout for progress and stats in sstableloader (CASSANDRA-8982)
 * Correctly identify 2i datadir from older versions (CASSANDRA-9116)
Merged from 2.0:
 * Ignore gossip SYNs after shutdown (CASSANDRA-9238)
 * Avoid overflow when calculating max sstable size in LCS (CASSANDRA-9235)
 * Make sstable blacklisting work with compression (CASSANDRA-9138)
 * Do not attempt to rebuild indexes if no index accepts any column (CASSANDRA-9196)
 * Don't initiate snitch reconnection for dead states (CASSANDRA-7292)
 * Fix ArrayIndexOutOfBoundsException in CQLSSTableWriter (CASSANDRA-8978)
 * Add shutdown gossip state to prevent timeouts during rolling restarts (CASSANDRA-8336)
 * Fix running with java.net.preferIPv6Addresses=true (CASSANDRA-9137)
 * Fix failed bootstrap/replace attempts being persisted in system.peers (CASSANDRA-9180)
 * Flush system.IndexInfo after marking index built (CASSANDRA-9128)
 * Fix updates to min/max_compaction_threshold through cassandra-cli
   (CASSANDRA-8102)
 * Don't include tmp files when doing offline relevel (CASSANDRA-9088)
 * Use the proper CAS WriteType when finishing a previous round during Paxos
   preparation (CASSANDRA-8672)
 * Avoid race in cancelling compactions (CASSANDRA-9070)
 * More aggressive check for expired sstables in DTCS (CASSANDRA-8359)
 * Fix ignored index_interval change in ALTER TABLE statements (CASSANDRA-7976)
 * Do more aggressive compaction in old time windows in DTCS (CASSANDRA-8360)
 * java.lang.AssertionError when reading saved cache (CASSANDRA-8740)
 * "disk full" when running cleanup (CASSANDRA-9036)
 * Lower logging level from ERROR to DEBUG when a scheduled schema pull
   cannot be completed due to a node being down (CASSANDRA-9032)
 * Fix MOVED_NODE client event (CASSANDRA-8516)
 * Allow overriding MAX_OUTSTANDING_REPLAY_COUNT (CASSANDRA-7533)
 * Fix malformed JMX ObjectName containing IPv6 addresses (CASSANDRA-9027)
 * (cqlsh) Allow increasing CSV field size limit through
   cqlshrc config option (CASSANDRA-8934)
 * Stop logging range tombstones when exceeding the threshold
   (CASSANDRA-8559)
 * Fix NullPointerException when nodetool getendpoints is run
   against invalid keyspaces or tables (CASSANDRA-8950)
 * Allow specifying the tmp dir (CASSANDRA-7712)
 * Improve compaction estimated tasks estimation (CASSANDRA-8904)
 * Fix duplicate up/down messages sent to native clients (CASSANDRA-7816)
 * Expose commit log archive status via JMX (CASSANDRA-8734)
 * Provide better exceptions for invalid replication strategy parameters
   (CASSANDRA-8909)
 * Fix regression in mixed single and multi-column relation support for
   SELECT statements (CASSANDRA-8613)
 * Add ability to limit number of native connections (CASSANDRA-8086)
 * Fix CQLSSTableWriter throwing exception and spawning threads
   (CASSANDRA-8808)
 * Fix MT mismatch between empty and GC-able data (CASSANDRA-8979)
 * Fix incorrect validation when snapshotting single table (CASSANDRA-8056)
 * Add offline tool to relevel sstables (CASSANDRA-8301)
 * Preserve stream ID for more protocol errors (CASSANDRA-8848)
 * Fix combining token() function with multi-column relations on
   clustering columns (CASSANDRA-8797)
 * Make CFS.markReferenced() resistant to bad refcounting (CASSANDRA-8829)
 * Fix StreamTransferTask abort/complete bad refcounting (CASSANDRA-8815)
 * Fix AssertionError when querying a DESC clustering ordered
   table with ASC ordering and paging (CASSANDRA-8767)
 * AssertionError: "Memory was freed" when running cleanup (CASSANDRA-8716)
 * Make it possible to set max_sstable_age to fractional days (CASSANDRA-8406)
 * Fix some multi-column relations with indexes on some clustering
   columns (CASSANDRA-8275)
 * Fix memory leak in SSTableSimple*Writer and SSTableReader.validate()
   (CASSANDRA-8748)
 * Throw OOM if allocating memory fails to return a valid pointer (CASSANDRA-8726)
 * Fix SSTableSimpleUnsortedWriter ConcurrentModificationException (CASSANDRA-8619)
 * 'nodetool info' prints exception against older node (CASSANDRA-8796)
 * Ensure SSTableSimpleUnsortedWriter.close() terminates if
   disk writer has crashed (CASSANDRA-8807)


2.1.4
 * Bind JMX to localhost unless explicitly configured otherwise (CASSANDRA-9085)


2.1.3
 * Fix HSHA/offheap_objects corruption (CASSANDRA-8719)
 * Upgrade libthrift to 0.9.2 (CASSANDRA-8685)
 * Don't use the shared ref in sstableloader (CASSANDRA-8704)
 * Purge internal prepared statements if related tables or
   keyspaces are dropped (CASSANDRA-8693)
 * (cqlsh) Handle unicode BOM at start of files (CASSANDRA-8638)
 * Stop compactions before exiting offline tools (CASSANDRA-8623)
 * Update tools/stress/README.txt to match current behaviour (CASSANDRA-7933)
 * Fix schema from Thrift conversion with empty metadata (CASSANDRA-8695)
 * Safer Resource Management (CASSANDRA-7705)
 * Make sure we compact highly overlapping cold sstables with
   STCS (CASSANDRA-8635)
 * rpc_interface and listen_interface generate NPE on startup when specified
   interface doesn't exist (CASSANDRA-8677)
 * Fix ArrayIndexOutOfBoundsException in nodetool cfhistograms (CASSANDRA-8514)
 * Switch from yammer metrics for nodetool cf/proxy histograms (CASSANDRA-8662)
 * Make sure we don't add tmplink files to the compaction
   strategy (CASSANDRA-8580)
 * (cqlsh) Handle maps with blob keys (CASSANDRA-8372)
 * (cqlsh) Handle DynamicCompositeType schemas correctly (CASSANDRA-8563)
 * Duplicate rows returned when in clause has repeated values (CASSANDRA-6706)
 * Add tooling to detect hot partitions (CASSANDRA-7974)
 * Fix cassandra-stress user-mode truncation of partition generation (CASSANDRA-8608)
 * Only stream from unrepaired sstables during inc repair (CASSANDRA-8267)
 * Don't allow starting multiple inc repairs on the same sstables (CASSANDRA-8316)
 * Invalidate prepared BATCH statements when related tables
   or keyspaces are dropped (CASSANDRA-8652)
 * Fix missing results in secondary index queries on collections
   with ALLOW FILTERING (CASSANDRA-8421)
 * Expose EstimatedHistogram metrics for range slices (CASSANDRA-8627)
 * (cqlsh) Escape clqshrc passwords properly (CASSANDRA-8618)
 * Fix NPE when passing wrong argument in ALTER TABLE statement (CASSANDRA-8355)
 * Pig: Refactor and deprecate CqlStorage (CASSANDRA-8599)
 * Don't reuse the same cleanup strategy for all sstables (CASSANDRA-8537)
 * Fix case-sensitivity of index name on CREATE and DROP INDEX
   statements (CASSANDRA-8365)
 * Better detection/logging for corruption in compressed sstables (CASSANDRA-8192)
 * Use the correct repairedAt value when closing writer (CASSANDRA-8570)
 * (cqlsh) Handle a schema mismatch being detected on startup (CASSANDRA-8512)
 * Properly calculate expected write size during compaction (CASSANDRA-8532)
 * Invalidate affected prepared statements when a table's columns
   are altered (CASSANDRA-7910)
 * Stress - user defined writes should populate sequentally (CASSANDRA-8524)
 * Fix regression in SSTableRewriter causing some rows to become unreadable 
   during compaction (CASSANDRA-8429)
 * Run major compactions for repaired/unrepaired in parallel (CASSANDRA-8510)
 * (cqlsh) Fix compression options in DESCRIBE TABLE output when compression
   is disabled (CASSANDRA-8288)
 * (cqlsh) Fix DESCRIBE output after keyspaces are altered (CASSANDRA-7623)
 * Make sure we set lastCompactedKey correctly (CASSANDRA-8463)
 * (cqlsh) Fix output of CONSISTENCY command (CASSANDRA-8507)
 * (cqlsh) Fixed the handling of LIST statements (CASSANDRA-8370)
 * Make sstablescrub check leveled manifest again (CASSANDRA-8432)
 * Check first/last keys in sstable when giving out positions (CASSANDRA-8458)
 * Disable mmap on Windows (CASSANDRA-6993)
 * Add missing ConsistencyLevels to cassandra-stress (CASSANDRA-8253)
 * Add auth support to cassandra-stress (CASSANDRA-7985)
 * Fix ArrayIndexOutOfBoundsException when generating error message
   for some CQL syntax errors (CASSANDRA-8455)
 * Scale memtable slab allocation logarithmically (CASSANDRA-7882)
 * cassandra-stress simultaneous inserts over same seed (CASSANDRA-7964)
 * Reduce cassandra-stress sampling memory requirements (CASSANDRA-7926)
 * Ensure memtable flush cannot expire commit log entries from its future (CASSANDRA-8383)
 * Make read "defrag" async to reclaim memtables (CASSANDRA-8459)
 * Remove tmplink files for offline compactions (CASSANDRA-8321)
 * Reduce maxHintsInProgress (CASSANDRA-8415)
 * BTree updates may call provided update function twice (CASSANDRA-8018)
 * Release sstable references after anticompaction (CASSANDRA-8386)
 * Handle abort() in SSTableRewriter properly (CASSANDRA-8320)
 * Fix high size calculations for prepared statements (CASSANDRA-8231)
 * Centralize shared executors (CASSANDRA-8055)
 * Fix filtering for CONTAINS (KEY) relations on frozen collection
   clustering columns when the query is restricted to a single
   partition (CASSANDRA-8203)
 * Do more aggressive entire-sstable TTL expiry checks (CASSANDRA-8243)
 * Add more log info if readMeter is null (CASSANDRA-8238)
 * add check of the system wall clock time at startup (CASSANDRA-8305)
 * Support for frozen collections (CASSANDRA-7859)
 * Fix overflow on histogram computation (CASSANDRA-8028)
 * Have paxos reuse the timestamp generation of normal queries (CASSANDRA-7801)
 * Fix incremental repair not remove parent session on remote (CASSANDRA-8291)
 * Improve JBOD disk utilization (CASSANDRA-7386)
 * Log failed host when preparing incremental repair (CASSANDRA-8228)
 * Force config client mode in CQLSSTableWriter (CASSANDRA-8281)
 * Fix sstableupgrade throws exception (CASSANDRA-8688)
 * Fix hang when repairing empty keyspace (CASSANDRA-8694)
Merged from 2.0:
 * Fix IllegalArgumentException in dynamic snitch (CASSANDRA-8448)
 * Add support for UPDATE ... IF EXISTS (CASSANDRA-8610)
 * Fix reversal of list prepends (CASSANDRA-8733)
 * Prevent non-zero default_time_to_live on tables with counters
   (CASSANDRA-8678)
 * Fix SSTableSimpleUnsortedWriter ConcurrentModificationException
   (CASSANDRA-8619)
 * Round up time deltas lower than 1ms in BulkLoader (CASSANDRA-8645)
 * Add batch remove iterator to ABSC (CASSANDRA-8414, 8666)
 * Fix isClientMode check in Keyspace (CASSANDRA-8687)
 * Use more efficient slice size for querying internal secondary
   index tables (CASSANDRA-8550)
 * Fix potentially returning deleted rows with range tombstone (CASSANDRA-8558)
 * Check for available disk space before starting a compaction (CASSANDRA-8562)
 * Fix DISTINCT queries with LIMITs or paging when some partitions
   contain only tombstones (CASSANDRA-8490)
 * Introduce background cache refreshing to permissions cache
   (CASSANDRA-8194)
 * Fix race condition in StreamTransferTask that could lead to
   infinite loops and premature sstable deletion (CASSANDRA-7704)
 * Add an extra version check to MigrationTask (CASSANDRA-8462)
 * Ensure SSTableWriter cleans up properly after failure (CASSANDRA-8499)
 * Increase bf true positive count on key cache hit (CASSANDRA-8525)
 * Move MeteredFlusher to its own thread (CASSANDRA-8485)
 * Fix non-distinct results in DISTNCT queries on static columns when
   paging is enabled (CASSANDRA-8087)
 * Move all hints related tasks to hints internal executor (CASSANDRA-8285)
 * Fix paging for multi-partition IN queries (CASSANDRA-8408)
 * Fix MOVED_NODE topology event never being emitted when a node
   moves its token (CASSANDRA-8373)
 * Fix validation of indexes in COMPACT tables (CASSANDRA-8156)
 * Avoid StackOverflowError when a large list of IN values
   is used for a clustering column (CASSANDRA-8410)
 * Fix NPE when writetime() or ttl() calls are wrapped by
   another function call (CASSANDRA-8451)
 * Fix NPE after dropping a keyspace (CASSANDRA-8332)
 * Fix error message on read repair timeouts (CASSANDRA-7947)
 * Default DTCS base_time_seconds changed to 60 (CASSANDRA-8417)
 * Refuse Paxos operation with more than one pending endpoint (CASSANDRA-8346, 8640)
 * Throw correct exception when trying to bind a keyspace or table
   name (CASSANDRA-6952)
 * Make HHOM.compact synchronized (CASSANDRA-8416)
 * cancel latency-sampling task when CF is dropped (CASSANDRA-8401)
 * don't block SocketThread for MessagingService (CASSANDRA-8188)
 * Increase quarantine delay on replacement (CASSANDRA-8260)
 * Expose off-heap memory usage stats (CASSANDRA-7897)
 * Ignore Paxos commits for truncated tables (CASSANDRA-7538)
 * Validate size of indexed column values (CASSANDRA-8280)
 * Make LCS split compaction results over all data directories (CASSANDRA-8329)
 * Fix some failing queries that use multi-column relations
   on COMPACT STORAGE tables (CASSANDRA-8264)
 * Fix InvalidRequestException with ORDER BY (CASSANDRA-8286)
 * Disable SSLv3 for POODLE (CASSANDRA-8265)
 * Fix millisecond timestamps in Tracing (CASSANDRA-8297)
 * Include keyspace name in error message when there are insufficient
   live nodes to stream from (CASSANDRA-8221)
 * Avoid overlap in L1 when L0 contains many nonoverlapping
   sstables (CASSANDRA-8211)
 * Improve PropertyFileSnitch logging (CASSANDRA-8183)
 * Add DC-aware sequential repair (CASSANDRA-8193)
 * Use live sstables in snapshot repair if possible (CASSANDRA-8312)
 * Fix hints serialized size calculation (CASSANDRA-8587)


2.1.2
 * (cqlsh) parse_for_table_meta errors out on queries with undefined
   grammars (CASSANDRA-8262)
 * (cqlsh) Fix SELECT ... TOKEN() function broken in C* 2.1.1 (CASSANDRA-8258)
 * Fix Cassandra crash when running on JDK8 update 40 (CASSANDRA-8209)
 * Optimize partitioner tokens (CASSANDRA-8230)
 * Improve compaction of repaired/unrepaired sstables (CASSANDRA-8004)
 * Make cache serializers pluggable (CASSANDRA-8096)
 * Fix issues with CONTAINS (KEY) queries on secondary indexes
   (CASSANDRA-8147)
 * Fix read-rate tracking of sstables for some queries (CASSANDRA-8239)
 * Fix default timestamp in QueryOptions (CASSANDRA-8246)
 * Set socket timeout when reading remote version (CASSANDRA-8188)
 * Refactor how we track live size (CASSANDRA-7852)
 * Make sure unfinished compaction files are removed (CASSANDRA-8124)
 * Fix shutdown when run as Windows service (CASSANDRA-8136)
 * Fix DESCRIBE TABLE with custom indexes (CASSANDRA-8031)
 * Fix race in RecoveryManagerTest (CASSANDRA-8176)
 * Avoid IllegalArgumentException while sorting sstables in
   IndexSummaryManager (CASSANDRA-8182)
 * Shutdown JVM on file descriptor exhaustion (CASSANDRA-7579)
 * Add 'die' policy for commit log and disk failure (CASSANDRA-7927)
 * Fix installing as service on Windows (CASSANDRA-8115)
 * Fix CREATE TABLE for CQL2 (CASSANDRA-8144)
 * Avoid boxing in ColumnStats min/max trackers (CASSANDRA-8109)
Merged from 2.0:
 * Correctly handle non-text column names in cql3 (CASSANDRA-8178)
 * Fix deletion for indexes on primary key columns (CASSANDRA-8206)
 * Add 'nodetool statusgossip' (CASSANDRA-8125)
 * Improve client notification that nodes are ready for requests (CASSANDRA-7510)
 * Handle negative timestamp in writetime method (CASSANDRA-8139)
 * Pig: Remove errant LIMIT clause in CqlNativeStorage (CASSANDRA-8166)
 * Throw ConfigurationException when hsha is used with the default
   rpc_max_threads setting of 'unlimited' (CASSANDRA-8116)
 * Allow concurrent writing of the same table in the same JVM using
   CQLSSTableWriter (CASSANDRA-7463)
 * Fix totalDiskSpaceUsed calculation (CASSANDRA-8205)


2.1.1
 * Fix spin loop in AtomicSortedColumns (CASSANDRA-7546)
 * Dont notify when replacing tmplink files (CASSANDRA-8157)
 * Fix validation with multiple CONTAINS clause (CASSANDRA-8131)
 * Fix validation of collections in TriggerExecutor (CASSANDRA-8146)
 * Fix IllegalArgumentException when a list of IN values containing tuples
   is passed as a single arg to a prepared statement with the v1 or v2
   protocol (CASSANDRA-8062)
 * Fix ClassCastException in DISTINCT query on static columns with
   query paging (CASSANDRA-8108)
 * Fix NPE on null nested UDT inside a set (CASSANDRA-8105)
 * Fix exception when querying secondary index on set items or map keys
   when some clustering columns are specified (CASSANDRA-8073)
 * Send proper error response when there is an error during native
   protocol message decode (CASSANDRA-8118)
 * Gossip should ignore generation numbers too far in the future (CASSANDRA-8113)
 * Fix NPE when creating a table with frozen sets, lists (CASSANDRA-8104)
 * Fix high memory use due to tracking reads on incrementally opened sstable
   readers (CASSANDRA-8066)
 * Fix EXECUTE request with skipMetadata=false returning no metadata
   (CASSANDRA-8054)
 * Allow concurrent use of CQLBulkOutputFormat (CASSANDRA-7776)
 * Shutdown JVM on OOM (CASSANDRA-7507)
 * Upgrade netty version and enable epoll event loop (CASSANDRA-7761)
 * Don't duplicate sstables smaller than split size when using
   the sstablesplitter tool (CASSANDRA-7616)
 * Avoid re-parsing already prepared statements (CASSANDRA-7923)
 * Fix some Thrift slice deletions and updates of COMPACT STORAGE
   tables with some clustering columns omitted (CASSANDRA-7990)
 * Fix filtering for CONTAINS on sets (CASSANDRA-8033)
 * Properly track added size (CASSANDRA-7239)
 * Allow compilation in java 8 (CASSANDRA-7208)
 * Fix Assertion error on RangeTombstoneList diff (CASSANDRA-8013)
 * Release references to overlapping sstables during compaction (CASSANDRA-7819)
 * Send notification when opening compaction results early (CASSANDRA-8034)
 * Make native server start block until properly bound (CASSANDRA-7885)
 * (cqlsh) Fix IPv6 support (CASSANDRA-7988)
 * Ignore fat clients when checking for endpoint collision (CASSANDRA-7939)
 * Make sstablerepairedset take a list of files (CASSANDRA-7995)
 * (cqlsh) Tab completeion for indexes on map keys (CASSANDRA-7972)
 * (cqlsh) Fix UDT field selection in select clause (CASSANDRA-7891)
 * Fix resource leak in event of corrupt sstable
 * (cqlsh) Add command line option for cqlshrc file path (CASSANDRA-7131)
 * Provide visibility into prepared statements churn (CASSANDRA-7921, CASSANDRA-7930)
 * Invalidate prepared statements when their keyspace or table is
   dropped (CASSANDRA-7566)
 * cassandra-stress: fix support for NetworkTopologyStrategy (CASSANDRA-7945)
 * Fix saving caches when a table is dropped (CASSANDRA-7784)
 * Add better error checking of new stress profile (CASSANDRA-7716)
 * Use ThreadLocalRandom and remove FBUtilities.threadLocalRandom (CASSANDRA-7934)
 * Prevent operator mistakes due to simultaneous bootstrap (CASSANDRA-7069)
 * cassandra-stress supports whitelist mode for node config (CASSANDRA-7658)
 * GCInspector more closely tracks GC; cassandra-stress and nodetool report it (CASSANDRA-7916)
 * nodetool won't output bogus ownership info without a keyspace (CASSANDRA-7173)
 * Add human readable option to nodetool commands (CASSANDRA-5433)
 * Don't try to set repairedAt on old sstables (CASSANDRA-7913)
 * Add metrics for tracking PreparedStatement use (CASSANDRA-7719)
 * (cqlsh) tab-completion for triggers (CASSANDRA-7824)
 * (cqlsh) Support for query paging (CASSANDRA-7514)
 * (cqlsh) Show progress of COPY operations (CASSANDRA-7789)
 * Add syntax to remove multiple elements from a map (CASSANDRA-6599)
 * Support non-equals conditions in lightweight transactions (CASSANDRA-6839)
 * Add IF [NOT] EXISTS to create/drop triggers (CASSANDRA-7606)
 * (cqlsh) Display the current logged-in user (CASSANDRA-7785)
 * (cqlsh) Don't ignore CTRL-C during COPY FROM execution (CASSANDRA-7815)
 * (cqlsh) Order UDTs according to cross-type dependencies in DESCRIBE
   output (CASSANDRA-7659)
 * (cqlsh) Fix handling of CAS statement results (CASSANDRA-7671)
 * (cqlsh) COPY TO/FROM improvements (CASSANDRA-7405)
 * Support list index operations with conditions (CASSANDRA-7499)
 * Add max live/tombstoned cells to nodetool cfstats output (CASSANDRA-7731)
 * Validate IPv6 wildcard addresses properly (CASSANDRA-7680)
 * (cqlsh) Error when tracing query (CASSANDRA-7613)
 * Avoid IOOBE when building SyntaxError message snippet (CASSANDRA-7569)
 * SSTableExport uses correct validator to create string representation of partition
   keys (CASSANDRA-7498)
 * Avoid NPEs when receiving type changes for an unknown keyspace (CASSANDRA-7689)
 * Add support for custom 2i validation (CASSANDRA-7575)
 * Pig support for hadoop CqlInputFormat (CASSANDRA-6454)
 * Add listen_interface and rpc_interface options (CASSANDRA-7417)
 * Improve schema merge performance (CASSANDRA-7444)
 * Adjust MT depth based on # of partition validating (CASSANDRA-5263)
 * Optimise NativeCell comparisons (CASSANDRA-6755)
 * Configurable client timeout for cqlsh (CASSANDRA-7516)
 * Include snippet of CQL query near syntax error in messages (CASSANDRA-7111)
 * Make repair -pr work with -local (CASSANDRA-7450)
 * Fix error in sstableloader with -cph > 1 (CASSANDRA-8007)
 * Fix snapshot repair error on indexed tables (CASSANDRA-8020)
 * Do not exit nodetool repair when receiving JMX NOTIF_LOST (CASSANDRA-7909)
 * Stream to private IP when available (CASSANDRA-8084)
Merged from 2.0:
 * Reject conditions on DELETE unless full PK is given (CASSANDRA-6430)
 * Properly reject the token function DELETE (CASSANDRA-7747)
 * Force batchlog replay before decommissioning a node (CASSANDRA-7446)
 * Fix hint replay with many accumulated expired hints (CASSANDRA-6998)
 * Fix duplicate results in DISTINCT queries on static columns with query
   paging (CASSANDRA-8108)
 * Add DateTieredCompactionStrategy (CASSANDRA-6602)
 * Properly validate ascii and utf8 string literals in CQL queries (CASSANDRA-8101)
 * (cqlsh) Fix autocompletion for alter keyspace (CASSANDRA-8021)
 * Create backup directories for commitlog archiving during startup (CASSANDRA-8111)
 * Reduce totalBlockFor() for LOCAL_* consistency levels (CASSANDRA-8058)
 * Fix merging schemas with re-dropped keyspaces (CASSANDRA-7256)
 * Fix counters in supercolumns during live upgrades from 1.2 (CASSANDRA-7188)
 * Notify DT subscribers when a column family is truncated (CASSANDRA-8088)
 * Add sanity check of $JAVA on startup (CASSANDRA-7676)
 * Schedule fat client schema pull on join (CASSANDRA-7993)
 * Don't reset nodes' versions when closing IncomingTcpConnections
   (CASSANDRA-7734)
 * Record the real messaging version in all cases in OutboundTcpConnection
   (CASSANDRA-8057)
 * SSL does not work in cassandra-cli (CASSANDRA-7899)
 * Fix potential exception when using ReversedType in DynamicCompositeType
   (CASSANDRA-7898)
 * Better validation of collection values (CASSANDRA-7833)
 * Track min/max timestamps correctly (CASSANDRA-7969)
 * Fix possible overflow while sorting CL segments for replay (CASSANDRA-7992)
 * Increase nodetool Xmx (CASSANDRA-7956)
 * Archive any commitlog segments present at startup (CASSANDRA-6904)
 * CrcCheckChance should adjust based on live CFMetadata not 
   sstable metadata (CASSANDRA-7978)
 * token() should only accept columns in the partitioning
   key order (CASSANDRA-6075)
 * Add method to invalidate permission cache via JMX (CASSANDRA-7977)
 * Allow propagating multiple gossip states atomically (CASSANDRA-6125)
 * Log exceptions related to unclean native protocol client disconnects
   at DEBUG or INFO (CASSANDRA-7849)
 * Allow permissions cache to be set via JMX (CASSANDRA-7698)
 * Include schema_triggers CF in readable system resources (CASSANDRA-7967)
 * Fix RowIndexEntry to report correct serializedSize (CASSANDRA-7948)
 * Make CQLSSTableWriter sync within partitions (CASSANDRA-7360)
 * Potentially use non-local replicas in CqlConfigHelper (CASSANDRA-7906)
 * Explicitly disallow mixing multi-column and single-column
   relations on clustering columns (CASSANDRA-7711)
 * Better error message when condition is set on PK column (CASSANDRA-7804)
 * Don't send schema change responses and events for no-op DDL
   statements (CASSANDRA-7600)
 * (Hadoop) fix cluster initialisation for a split fetching (CASSANDRA-7774)
 * Throw InvalidRequestException when queries contain relations on entire
   collection columns (CASSANDRA-7506)
 * (cqlsh) enable CTRL-R history search with libedit (CASSANDRA-7577)
 * (Hadoop) allow ACFRW to limit nodes to local DC (CASSANDRA-7252)
 * (cqlsh) cqlsh should automatically disable tracing when selecting
   from system_traces (CASSANDRA-7641)
 * (Hadoop) Add CqlOutputFormat (CASSANDRA-6927)
 * Don't depend on cassandra config for nodetool ring (CASSANDRA-7508)
 * (cqlsh) Fix failing cqlsh formatting tests (CASSANDRA-7703)
 * Fix IncompatibleClassChangeError from hadoop2 (CASSANDRA-7229)
 * Add 'nodetool sethintedhandoffthrottlekb' (CASSANDRA-7635)
 * (cqlsh) Add tab-completion for CREATE/DROP USER IF [NOT] EXISTS (CASSANDRA-7611)
 * Catch errors when the JVM pulls the rug out from GCInspector (CASSANDRA-5345)
 * cqlsh fails when version number parts are not int (CASSANDRA-7524)
 * Fix NPE when table dropped during streaming (CASSANDRA-7946)
 * Fix wrong progress when streaming uncompressed (CASSANDRA-7878)
 * Fix possible infinite loop in creating repair range (CASSANDRA-7983)
 * Fix unit in nodetool for streaming throughput (CASSANDRA-7375)
Merged from 1.2:
 * Don't index tombstones (CASSANDRA-7828)
 * Improve PasswordAuthenticator default super user setup (CASSANDRA-7788)


2.1.0
 * (cqlsh) Removed "ALTER TYPE <name> RENAME TO <name>" from tab-completion
   (CASSANDRA-7895)
 * Fixed IllegalStateException in anticompaction (CASSANDRA-7892)
 * cqlsh: DESCRIBE support for frozen UDTs, tuples (CASSANDRA-7863)
 * Avoid exposing internal classes over JMX (CASSANDRA-7879)
 * Add null check for keys when freezing collection (CASSANDRA-7869)
 * Improve stress workload realism (CASSANDRA-7519)


2.1.0-rc7
 * Add frozen keyword and require UDT to be frozen (CASSANDRA-7857)
 * Track added sstable size correctly (CASSANDRA-7239)
 * (cqlsh) Fix case insensitivity (CASSANDRA-7834)
 * Fix failure to stream ranges when moving (CASSANDRA-7836)
 * Correctly remove tmplink files (CASSANDRA-7803)
 * (cqlsh) Fix column name formatting for functions, CAS operations,
   and UDT field selections (CASSANDRA-7806)
 * (cqlsh) Fix COPY FROM handling of null/empty primary key
   values (CASSANDRA-7792)
 * Fix ordering of static cells (CASSANDRA-7763)
Merged from 2.0:
 * Forbid re-adding dropped counter columns (CASSANDRA-7831)
 * Fix CFMetaData#isThriftCompatible() for PK-only tables (CASSANDRA-7832)
 * Always reject inequality on the partition key without token()
   (CASSANDRA-7722)
 * Always send Paxos commit to all replicas (CASSANDRA-7479)
 * Make disruptor_thrift_server invocation pool configurable (CASSANDRA-7594)
 * Make repair no-op when RF=1 (CASSANDRA-7864)


2.0.10
 * Don't send schema change responses and events for no-op DDL
   statements (CASSANDRA-7600)
 * (Hadoop) fix cluster initialisation for a split fetching (CASSANDRA-7774)
 * Configure system.paxos with LeveledCompactionStrategy (CASSANDRA-7753)
 * Fix ALTER clustering column type from DateType to TimestampType when
   using DESC clustering order (CASSANRDA-7797)
 * Throw EOFException if we run out of chunks in compressed datafile
   (CASSANDRA-7664)
 * Fix PRSI handling of CQL3 row markers for row cleanup (CASSANDRA-7787)
 * Fix dropping collection when it's the last regular column (CASSANDRA-7744)
 * Properly reject operations on list index with conditions (CASSANDRA-7499)
 * Make StreamReceiveTask thread safe and gc friendly (CASSANDRA-7795)
 * Validate empty cell names from counter updates (CASSANDRA-7798)
Merged from 1.2:
 * Don't allow compacted sstables to be marked as compacting (CASSANDRA-7145)
 * Track expired tombstones (CASSANDRA-7810)


2.1.0-rc6
 * Fix OOM issue from netty caching over time (CASSANDRA-7743)
 * json2sstable couldn't import JSON for CQL table (CASSANDRA-7477)
 * Invalidate all caches on table drop (CASSANDRA-7561)
 * Skip strict endpoint selection for ranges if RF == nodes (CASSANRA-7765)
 * Fix Thrift range filtering without 2ary index lookups (CASSANDRA-7741)
 * Add tracing entries about concurrent range requests (CASSANDRA-7599)
 * (cqlsh) Fix DESCRIBE for NTS keyspaces (CASSANDRA-7729)
 * Remove netty buffer ref-counting (CASSANDRA-7735)
 * Pass mutated cf to index updater for use by PRSI (CASSANDRA-7742)
 * Include stress yaml example in release and deb (CASSANDRA-7717)
 * workaround for netty issue causing corrupted data off the wire (CASSANDRA-7695)
 * cqlsh DESC CLUSTER fails retrieving ring information (CASSANDRA-7687)
 * Fix binding null values inside UDT (CASSANDRA-7685)
 * Fix UDT field selection with empty fields (CASSANDRA-7670)
 * Bogus deserialization of static cells from sstable (CASSANDRA-7684)
 * Fix NPE on compaction leftover cleanup for dropped table (CASSANDRA-7770)
Merged from 2.0:
 * (cqlsh) Wait up to 10 sec for a tracing session (CASSANDRA-7222)
 * Fix NPE in FileCacheService.sizeInBytes (CASSANDRA-7756)
 * Remove duplicates from StorageService.getJoiningNodes (CASSANDRA-7478)
 * Clone token map outside of hot gossip loops (CASSANDRA-7758)
 * Fix MS expiring map timeout for Paxos messages (CASSANDRA-7752)
 * Do not flush on truncate if durable_writes is false (CASSANDRA-7750)
 * Give CRR a default input_cql Statement (CASSANDRA-7226)
 * Better error message when adding a collection with the same name
   than a previously dropped one (CASSANDRA-6276)
 * Fix validation when adding static columns (CASSANDRA-7730)
 * (Thrift) fix range deletion of supercolumns (CASSANDRA-7733)
 * Fix potential AssertionError in RangeTombstoneList (CASSANDRA-7700)
 * Validate arguments of blobAs* functions (CASSANDRA-7707)
 * Fix potential AssertionError with 2ndary indexes (CASSANDRA-6612)
 * Avoid logging CompactionInterrupted at ERROR (CASSANDRA-7694)
 * Minor leak in sstable2jon (CASSANDRA-7709)
 * Add cassandra.auto_bootstrap system property (CASSANDRA-7650)
 * Update java driver (for hadoop) (CASSANDRA-7618)
 * Remove CqlPagingRecordReader/CqlPagingInputFormat (CASSANDRA-7570)
 * Support connecting to ipv6 jmx with nodetool (CASSANDRA-7669)


2.1.0-rc5
 * Reject counters inside user types (CASSANDRA-7672)
 * Switch to notification-based GCInspector (CASSANDRA-7638)
 * (cqlsh) Handle nulls in UDTs and tuples correctly (CASSANDRA-7656)
 * Don't use strict consistency when replacing (CASSANDRA-7568)
 * Fix min/max cell name collection on 2.0 SSTables with range
   tombstones (CASSANDRA-7593)
 * Tolerate min/max cell names of different lengths (CASSANDRA-7651)
 * Filter cached results correctly (CASSANDRA-7636)
 * Fix tracing on the new SEPExecutor (CASSANDRA-7644)
 * Remove shuffle and taketoken (CASSANDRA-7601)
 * Clean up Windows batch scripts (CASSANDRA-7619)
 * Fix native protocol drop user type notification (CASSANDRA-7571)
 * Give read access to system.schema_usertypes to all authenticated users
   (CASSANDRA-7578)
 * (cqlsh) Fix cqlsh display when zero rows are returned (CASSANDRA-7580)
 * Get java version correctly when JAVA_TOOL_OPTIONS is set (CASSANDRA-7572)
 * Fix NPE when dropping index from non-existent keyspace, AssertionError when
   dropping non-existent index with IF EXISTS (CASSANDRA-7590)
 * Fix sstablelevelresetter hang (CASSANDRA-7614)
 * (cqlsh) Fix deserialization of blobs (CASSANDRA-7603)
 * Use "keyspace updated" schema change message for UDT changes in v1 and
   v2 protocols (CASSANDRA-7617)
 * Fix tracing of range slices and secondary index lookups that are local
   to the coordinator (CASSANDRA-7599)
 * Set -Dcassandra.storagedir for all tool shell scripts (CASSANDRA-7587)
 * Don't swap max/min col names when mutating sstable metadata (CASSANDRA-7596)
 * (cqlsh) Correctly handle paged result sets (CASSANDRA-7625)
 * (cqlsh) Improve waiting for a trace to complete (CASSANDRA-7626)
 * Fix tracing of concurrent range slices and 2ary index queries (CASSANDRA-7626)
 * Fix scrub against collection type (CASSANDRA-7665)
Merged from 2.0:
 * Set gc_grace_seconds to seven days for system schema tables (CASSANDRA-7668)
 * SimpleSeedProvider no longer caches seeds forever (CASSANDRA-7663)
 * Always flush on truncate (CASSANDRA-7511)
 * Fix ReversedType(DateType) mapping to native protocol (CASSANDRA-7576)
 * Always merge ranges owned by a single node (CASSANDRA-6930)
 * Track max/min timestamps for range tombstones (CASSANDRA-7647)
 * Fix NPE when listing saved caches dir (CASSANDRA-7632)


2.1.0-rc4
 * Fix word count hadoop example (CASSANDRA-7200)
 * Updated memtable_cleanup_threshold and memtable_flush_writers defaults 
   (CASSANDRA-7551)
 * (Windows) fix startup when WMI memory query fails (CASSANDRA-7505)
 * Anti-compaction proceeds if any part of the repair failed (CASANDRA-7521)
 * Add missing table name to DROP INDEX responses and notifications (CASSANDRA-7539)
 * Bump CQL version to 3.2.0 and update CQL documentation (CASSANDRA-7527)
 * Fix configuration error message when running nodetool ring (CASSANDRA-7508)
 * Support conditional updates, tuple type, and the v3 protocol in cqlsh (CASSANDRA-7509)
 * Handle queries on multiple secondary index types (CASSANDRA-7525)
 * Fix cqlsh authentication with v3 native protocol (CASSANDRA-7564)
 * Fix NPE when unknown prepared statement ID is used (CASSANDRA-7454)
Merged from 2.0:
 * (Windows) force range-based repair to non-sequential mode (CASSANDRA-7541)
 * Fix range merging when DES scores are zero (CASSANDRA-7535)
 * Warn when SSL certificates have expired (CASSANDRA-7528)
 * Fix error when doing reversed queries with static columns (CASSANDRA-7490)
Merged from 1.2:
 * Set correct stream ID on responses when non-Exception Throwables
   are thrown while handling native protocol messages (CASSANDRA-7470)


2.1.0-rc3
 * Consider expiry when reconciling otherwise equal cells (CASSANDRA-7403)
 * Introduce CQL support for stress tool (CASSANDRA-6146)
 * Fix ClassCastException processing expired messages (CASSANDRA-7496)
 * Fix prepared marker for collections inside UDT (CASSANDRA-7472)
 * Remove left-over populate_io_cache_on_flush and replicate_on_write
   uses (CASSANDRA-7493)
 * (Windows) handle spaces in path names (CASSANDRA-7451)
 * Ensure writes have completed after dropping a table, before recycling
   commit log segments (CASSANDRA-7437)
 * Remove left-over rows_per_partition_to_cache (CASSANDRA-7493)
 * Fix error when CONTAINS is used with a bind marker (CASSANDRA-7502)
 * Properly reject unknown UDT field (CASSANDRA-7484)
Merged from 2.0:
 * Fix CC#collectTimeOrderedData() tombstone optimisations (CASSANDRA-7394)
 * Support DISTINCT for static columns and fix behaviour when DISTINC is
   not use (CASSANDRA-7305).
 * Workaround JVM NPE on JMX bind failure (CASSANDRA-7254)
 * Fix race in FileCacheService RemovalListener (CASSANDRA-7278)
 * Fix inconsistent use of consistencyForCommit that allowed LOCAL_QUORUM
   operations to incorrect become full QUORUM (CASSANDRA-7345)
 * Properly handle unrecognized opcodes and flags (CASSANDRA-7440)
 * (Hadoop) close CqlRecordWriter clients when finished (CASSANDRA-7459)
 * Commit disk failure policy (CASSANDRA-7429)
 * Make sure high level sstables get compacted (CASSANDRA-7414)
 * Fix AssertionError when using empty clustering columns and static columns
   (CASSANDRA-7455)
 * Add option to disable STCS in L0 (CASSANDRA-6621)
 * Upgrade to snappy-java 1.0.5.2 (CASSANDRA-7476)


2.1.0-rc2
 * Fix heap size calculation for CompoundSparseCellName and 
   CompoundSparseCellName.WithCollection (CASSANDRA-7421)
 * Allow counter mutations in UNLOGGED batches (CASSANDRA-7351)
 * Modify reconcile logic to always pick a tombstone over a counter cell
   (CASSANDRA-7346)
 * Avoid incremental compaction on Windows (CASSANDRA-7365)
 * Fix exception when querying a composite-keyed table with a collection index
   (CASSANDRA-7372)
 * Use node's host id in place of counter ids (CASSANDRA-7366)
 * Fix error when doing reversed queries with static columns (CASSANDRA-7490)
 * Backport CASSANDRA-6747 (CASSANDRA-7560)
 * Track max/min timestamps for range tombstones (CASSANDRA-7647)
 * Fix NPE when listing saved caches dir (CASSANDRA-7632)
 * Fix sstableloader unable to connect encrypted node (CASSANDRA-7585)
Merged from 1.2:
 * Clone token map outside of hot gossip loops (CASSANDRA-7758)
 * Add stop method to EmbeddedCassandraService (CASSANDRA-7595)
 * Support connecting to ipv6 jmx with nodetool (CASSANDRA-7669)
 * Set gc_grace_seconds to seven days for system schema tables (CASSANDRA-7668)
 * SimpleSeedProvider no longer caches seeds forever (CASSANDRA-7663)
 * Set correct stream ID on responses when non-Exception Throwables
   are thrown while handling native protocol messages (CASSANDRA-7470)
 * Fix row size miscalculation in LazilyCompactedRow (CASSANDRA-7543)
 * Fix race in background compaction check (CASSANDRA-7745)
 * Don't clear out range tombstones during compaction (CASSANDRA-7808)


2.1.0-rc1
 * Revert flush directory (CASSANDRA-6357)
 * More efficient executor service for fast operations (CASSANDRA-4718)
 * Move less common tools into a new cassandra-tools package (CASSANDRA-7160)
 * Support more concurrent requests in native protocol (CASSANDRA-7231)
 * Add tab-completion to debian nodetool packaging (CASSANDRA-6421)
 * Change concurrent_compactors defaults (CASSANDRA-7139)
 * Add PowerShell Windows launch scripts (CASSANDRA-7001)
 * Make commitlog archive+restore more robust (CASSANDRA-6974)
 * Fix marking commitlogsegments clean (CASSANDRA-6959)
 * Add snapshot "manifest" describing files included (CASSANDRA-6326)
 * Parallel streaming for sstableloader (CASSANDRA-3668)
 * Fix bugs in supercolumns handling (CASSANDRA-7138)
 * Fix ClassClassException on composite dense tables (CASSANDRA-7112)
 * Cleanup and optimize collation and slice iterators (CASSANDRA-7107)
 * Upgrade NBHM lib (CASSANDRA-7128)
 * Optimize netty server (CASSANDRA-6861)
 * Fix repair hang when given CF does not exist (CASSANDRA-7189)
 * Allow c* to be shutdown in an embedded mode (CASSANDRA-5635)
 * Add server side batching to native transport (CASSANDRA-5663)
 * Make batchlog replay asynchronous (CASSANDRA-6134)
 * remove unused classes (CASSANDRA-7197)
 * Limit user types to the keyspace they are defined in (CASSANDRA-6643)
 * Add validate method to CollectionType (CASSANDRA-7208)
 * New serialization format for UDT values (CASSANDRA-7209, CASSANDRA-7261)
 * Fix nodetool netstats (CASSANDRA-7270)
 * Fix potential ClassCastException in HintedHandoffManager (CASSANDRA-7284)
 * Use prepared statements internally (CASSANDRA-6975)
 * Fix broken paging state with prepared statement (CASSANDRA-7120)
 * Fix IllegalArgumentException in CqlStorage (CASSANDRA-7287)
 * Allow nulls/non-existant fields in UDT (CASSANDRA-7206)
 * Add Thrift MultiSliceRequest (CASSANDRA-6757, CASSANDRA-7027)
 * Handle overlapping MultiSlices (CASSANDRA-7279)
 * Fix DataOutputTest on Windows (CASSANDRA-7265)
 * Embedded sets in user defined data-types are not updating (CASSANDRA-7267)
 * Add tuple type to CQL/native protocol (CASSANDRA-7248)
 * Fix CqlPagingRecordReader on tables with few rows (CASSANDRA-7322)
Merged from 2.0:
 * Copy compaction options to make sure they are reloaded (CASSANDRA-7290)
 * Add option to do more aggressive tombstone compactions (CASSANDRA-6563)
 * Don't try to compact already-compacting files in HHOM (CASSANDRA-7288)
 * Always reallocate buffers in HSHA (CASSANDRA-6285)
 * (Hadoop) support authentication in CqlRecordReader (CASSANDRA-7221)
 * (Hadoop) Close java driver Cluster in CQLRR.close (CASSANDRA-7228)
 * Warn when 'USING TIMESTAMP' is used on a CAS BATCH (CASSANDRA-7067)
 * return all cpu values from BackgroundActivityMonitor.readAndCompute (CASSANDRA-7183)
 * Correctly delete scheduled range xfers (CASSANDRA-7143)
 * return all cpu values from BackgroundActivityMonitor.readAndCompute (CASSANDRA-7183)  
 * reduce garbage creation in calculatePendingRanges (CASSANDRA-7191)
 * fix c* launch issues on Russian os's due to output of linux 'free' cmd (CASSANDRA-6162)
 * Fix disabling autocompaction (CASSANDRA-7187)
 * Fix potential NumberFormatException when deserializing IntegerType (CASSANDRA-7088)
 * cqlsh can't tab-complete disabling compaction (CASSANDRA-7185)
 * cqlsh: Accept and execute CQL statement(s) from command-line parameter (CASSANDRA-7172)
 * Fix IllegalStateException in CqlPagingRecordReader (CASSANDRA-7198)
 * Fix the InvertedIndex trigger example (CASSANDRA-7211)
 * Add --resolve-ip option to 'nodetool ring' (CASSANDRA-7210)
 * reduce garbage on codec flag deserialization (CASSANDRA-7244) 
 * Fix duplicated error messages on directory creation error at startup (CASSANDRA-5818)
 * Proper null handle for IF with map element access (CASSANDRA-7155)
 * Improve compaction visibility (CASSANDRA-7242)
 * Correctly delete scheduled range xfers (CASSANDRA-7143)
 * Make batchlog replica selection rack-aware (CASSANDRA-6551)
 * Fix CFMetaData#getColumnDefinitionFromColumnName() (CASSANDRA-7074)
 * Fix writetime/ttl functions for static columns (CASSANDRA-7081)
 * Suggest CTRL-C or semicolon after three blank lines in cqlsh (CASSANDRA-7142)
 * Fix 2ndary index queries with DESC clustering order (CASSANDRA-6950)
 * Invalid key cache entries on DROP (CASSANDRA-6525)
 * Fix flapping RecoveryManagerTest (CASSANDRA-7084)
 * Add missing iso8601 patterns for date strings (CASSANDRA-6973)
 * Support selecting multiple rows in a partition using IN (CASSANDRA-6875)
 * Add authentication support to shuffle (CASSANDRA-6484)
 * Swap local and global default read repair chances (CASSANDRA-7320)
 * Add conditional CREATE/DROP USER support (CASSANDRA-7264)
 * Cqlsh counts non-empty lines for "Blank lines" warning (CASSANDRA-7325)
Merged from 1.2:
 * Add Cloudstack snitch (CASSANDRA-7147)
 * Update system.peers correctly when relocating tokens (CASSANDRA-7126)
 * Add Google Compute Engine snitch (CASSANDRA-7132)
 * remove duplicate query for local tokens (CASSANDRA-7182)
 * exit CQLSH with error status code if script fails (CASSANDRA-6344)
 * Fix bug with some IN queries missig results (CASSANDRA-7105)
 * Fix availability validation for LOCAL_ONE CL (CASSANDRA-7319)
 * Hint streaming can cause decommission to fail (CASSANDRA-7219)


2.1.0-beta2
 * Increase default CL space to 8GB (CASSANDRA-7031)
 * Add range tombstones to read repair digests (CASSANDRA-6863)
 * Fix BTree.clear for large updates (CASSANDRA-6943)
 * Fail write instead of logging a warning when unable to append to CL
   (CASSANDRA-6764)
 * Eliminate possibility of CL segment appearing twice in active list 
   (CASSANDRA-6557)
 * Apply DONTNEED fadvise to commitlog segments (CASSANDRA-6759)
 * Switch CRC component to Adler and include it for compressed sstables 
   (CASSANDRA-4165)
 * Allow cassandra-stress to set compaction strategy options (CASSANDRA-6451)
 * Add broadcast_rpc_address option to cassandra.yaml (CASSANDRA-5899)
 * Auto reload GossipingPropertyFileSnitch config (CASSANDRA-5897)
 * Fix overflow of memtable_total_space_in_mb (CASSANDRA-6573)
 * Fix ABTC NPE and apply update function correctly (CASSANDRA-6692)
 * Allow nodetool to use a file or prompt for password (CASSANDRA-6660)
 * Fix AIOOBE when concurrently accessing ABSC (CASSANDRA-6742)
 * Fix assertion error in ALTER TYPE RENAME (CASSANDRA-6705)
 * Scrub should not always clear out repaired status (CASSANDRA-5351)
 * Improve handling of range tombstone for wide partitions (CASSANDRA-6446)
 * Fix ClassCastException for compact table with composites (CASSANDRA-6738)
 * Fix potentially repairing with wrong nodes (CASSANDRA-6808)
 * Change caching option syntax (CASSANDRA-6745)
 * Fix stress to do proper counter reads (CASSANDRA-6835)
 * Fix help message for stress counter_write (CASSANDRA-6824)
 * Fix stress smart Thrift client to pick servers correctly (CASSANDRA-6848)
 * Add logging levels (minimal, normal or verbose) to stress tool (CASSANDRA-6849)
 * Fix race condition in Batch CLE (CASSANDRA-6860)
 * Improve cleanup/scrub/upgradesstables failure handling (CASSANDRA-6774)
 * ByteBuffer write() methods for serializing sstables (CASSANDRA-6781)
 * Proper compare function for CollectionType (CASSANDRA-6783)
 * Update native server to Netty 4 (CASSANDRA-6236)
 * Fix off-by-one error in stress (CASSANDRA-6883)
 * Make OpOrder AutoCloseable (CASSANDRA-6901)
 * Remove sync repair JMX interface (CASSANDRA-6900)
 * Add multiple memory allocation options for memtables (CASSANDRA-6689, 6694)
 * Remove adjusted op rate from stress output (CASSANDRA-6921)
 * Add optimized CF.hasColumns() implementations (CASSANDRA-6941)
 * Serialize batchlog mutations with the version of the target node
   (CASSANDRA-6931)
 * Optimize CounterColumn#reconcile() (CASSANDRA-6953)
 * Properly remove 1.2 sstable support in 2.1 (CASSANDRA-6869)
 * Lock counter cells, not partitions (CASSANDRA-6880)
 * Track presence of legacy counter shards in sstables (CASSANDRA-6888)
 * Ensure safe resource cleanup when replacing sstables (CASSANDRA-6912)
 * Add failure handler to async callback (CASSANDRA-6747)
 * Fix AE when closing SSTable without releasing reference (CASSANDRA-7000)
 * Clean up IndexInfo on keyspace/table drops (CASSANDRA-6924)
 * Only snapshot relative SSTables when sequential repair (CASSANDRA-7024)
 * Require nodetool rebuild_index to specify index names (CASSANDRA-7038)
 * fix cassandra stress errors on reads with native protocol (CASSANDRA-7033)
 * Use OpOrder to guard sstable references for reads (CASSANDRA-6919)
 * Preemptive opening of compaction result (CASSANDRA-6916)
 * Multi-threaded scrub/cleanup/upgradesstables (CASSANDRA-5547)
 * Optimize cellname comparison (CASSANDRA-6934)
 * Native protocol v3 (CASSANDRA-6855)
 * Optimize Cell liveness checks and clean up Cell (CASSANDRA-7119)
 * Support consistent range movements (CASSANDRA-2434)
Merged from 2.0:
 * Avoid race-prone second "scrub" of system keyspace (CASSANDRA-6797)
 * Pool CqlRecordWriter clients by inetaddress rather than Range
   (CASSANDRA-6665)
 * Fix compaction_history timestamps (CASSANDRA-6784)
 * Compare scores of full replica ordering in DES (CASSANDRA-6683)
 * fix CME in SessionInfo updateProgress affecting netstats (CASSANDRA-6577)
 * Allow repairing between specific replicas (CASSANDRA-6440)
 * Allow per-dc enabling of hints (CASSANDRA-6157)
 * Add compatibility for Hadoop 0.2.x (CASSANDRA-5201)
 * Fix EstimatedHistogram races (CASSANDRA-6682)
 * Failure detector correctly converts initial value to nanos (CASSANDRA-6658)
 * Add nodetool taketoken to relocate vnodes (CASSANDRA-4445)
 * Expose bulk loading progress over JMX (CASSANDRA-4757)
 * Correctly handle null with IF conditions and TTL (CASSANDRA-6623)
 * Account for range/row tombstones in tombstone drop
   time histogram (CASSANDRA-6522)
 * Stop CommitLogSegment.close() from calling sync() (CASSANDRA-6652)
 * Make commitlog failure handling configurable (CASSANDRA-6364)
 * Avoid overlaps in LCS (CASSANDRA-6688)
 * Improve support for paginating over composites (CASSANDRA-4851)
 * Fix count(*) queries in a mixed cluster (CASSANDRA-6707)
 * Improve repair tasks(snapshot, differencing) concurrency (CASSANDRA-6566)
 * Fix replaying pre-2.0 commit logs (CASSANDRA-6714)
 * Add static columns to CQL3 (CASSANDRA-6561)
 * Optimize single partition batch statements (CASSANDRA-6737)
 * Disallow post-query re-ordering when paging (CASSANDRA-6722)
 * Fix potential paging bug with deleted columns (CASSANDRA-6748)
 * Fix NPE on BulkLoader caused by losing StreamEvent (CASSANDRA-6636)
 * Fix truncating compression metadata (CASSANDRA-6791)
 * Add CMSClassUnloadingEnabled JVM option (CASSANDRA-6541)
 * Catch memtable flush exceptions during shutdown (CASSANDRA-6735)
 * Fix upgradesstables NPE for non-CF-based indexes (CASSANDRA-6645)
 * Fix UPDATE updating PRIMARY KEY columns implicitly (CASSANDRA-6782)
 * Fix IllegalArgumentException when updating from 1.2 with SuperColumns
   (CASSANDRA-6733)
 * FBUtilities.singleton() should use the CF comparator (CASSANDRA-6778)
 * Fix CQLSStableWriter.addRow(Map<String, Object>) (CASSANDRA-6526)
 * Fix HSHA server introducing corrupt data (CASSANDRA-6285)
 * Fix CAS conditions for COMPACT STORAGE tables (CASSANDRA-6813)
 * Starting threads in OutboundTcpConnectionPool constructor causes race conditions (CASSANDRA-7177)
 * Allow overriding cassandra-rackdc.properties file (CASSANDRA-7072)
 * Set JMX RMI port to 7199 (CASSANDRA-7087)
 * Use LOCAL_QUORUM for data reads at LOCAL_SERIAL (CASSANDRA-6939)
 * Log a warning for large batches (CASSANDRA-6487)
 * Put nodes in hibernate when join_ring is false (CASSANDRA-6961)
 * Avoid early loading of non-system keyspaces before compaction-leftovers 
   cleanup at startup (CASSANDRA-6913)
 * Restrict Windows to parallel repairs (CASSANDRA-6907)
 * (Hadoop) Allow manually specifying start/end tokens in CFIF (CASSANDRA-6436)
 * Fix NPE in MeteredFlusher (CASSANDRA-6820)
 * Fix race processing range scan responses (CASSANDRA-6820)
 * Allow deleting snapshots from dropped keyspaces (CASSANDRA-6821)
 * Add uuid() function (CASSANDRA-6473)
 * Omit tombstones from schema digests (CASSANDRA-6862)
 * Include correct consistencyLevel in LWT timeout (CASSANDRA-6884)
 * Lower chances for losing new SSTables during nodetool refresh and
   ColumnFamilyStore.loadNewSSTables (CASSANDRA-6514)
 * Add support for DELETE ... IF EXISTS to CQL3 (CASSANDRA-5708)
 * Update hadoop_cql3_word_count example (CASSANDRA-6793)
 * Fix handling of RejectedExecution in sync Thrift server (CASSANDRA-6788)
 * Log more information when exceeding tombstone_warn_threshold (CASSANDRA-6865)
 * Fix truncate to not abort due to unreachable fat clients (CASSANDRA-6864)
 * Fix schema concurrency exceptions (CASSANDRA-6841)
 * Fix leaking validator FH in StreamWriter (CASSANDRA-6832)
 * Fix saving triggers to schema (CASSANDRA-6789)
 * Fix trigger mutations when base mutation list is immutable (CASSANDRA-6790)
 * Fix accounting in FileCacheService to allow re-using RAR (CASSANDRA-6838)
 * Fix static counter columns (CASSANDRA-6827)
 * Restore expiring->deleted (cell) compaction optimization (CASSANDRA-6844)
 * Fix CompactionManager.needsCleanup (CASSANDRA-6845)
 * Correctly compare BooleanType values other than 0 and 1 (CASSANDRA-6779)
 * Read message id as string from earlier versions (CASSANDRA-6840)
 * Properly use the Paxos consistency for (non-protocol) batch (CASSANDRA-6837)
 * Add paranoid disk failure option (CASSANDRA-6646)
 * Improve PerRowSecondaryIndex performance (CASSANDRA-6876)
 * Extend triggers to support CAS updates (CASSANDRA-6882)
 * Static columns with IF NOT EXISTS don't always work as expected (CASSANDRA-6873)
 * Fix paging with SELECT DISTINCT (CASSANDRA-6857)
 * Fix UnsupportedOperationException on CAS timeout (CASSANDRA-6923)
 * Improve MeteredFlusher handling of MF-unaffected column families
   (CASSANDRA-6867)
 * Add CqlRecordReader using native pagination (CASSANDRA-6311)
 * Add QueryHandler interface (CASSANDRA-6659)
 * Track liveRatio per-memtable, not per-CF (CASSANDRA-6945)
 * Make sure upgradesstables keeps sstable level (CASSANDRA-6958)
 * Fix LIMIT with static columns (CASSANDRA-6956)
 * Fix clash with CQL column name in thrift validation (CASSANDRA-6892)
 * Fix error with super columns in mixed 1.2-2.0 clusters (CASSANDRA-6966)
 * Fix bad skip of sstables on slice query with composite start/finish (CASSANDRA-6825)
 * Fix unintended update with conditional statement (CASSANDRA-6893)
 * Fix map element access in IF (CASSANDRA-6914)
 * Avoid costly range calculations for range queries on system keyspaces
   (CASSANDRA-6906)
 * Fix SSTable not released if stream session fails (CASSANDRA-6818)
 * Avoid build failure due to ANTLR timeout (CASSANDRA-6991)
 * Queries on compact tables can return more rows that requested (CASSANDRA-7052)
 * USING TIMESTAMP for batches does not work (CASSANDRA-7053)
 * Fix performance regression from CASSANDRA-5614 (CASSANDRA-6949)
 * Ensure that batchlog and hint timeouts do not produce hints (CASSANDRA-7058)
 * Merge groupable mutations in TriggerExecutor#execute() (CASSANDRA-7047)
 * Plug holes in resource release when wiring up StreamSession (CASSANDRA-7073)
 * Re-add parameter columns to tracing session (CASSANDRA-6942)
 * Preserves CQL metadata when updating table from thrift (CASSANDRA-6831)
Merged from 1.2:
 * Fix nodetool display with vnodes (CASSANDRA-7082)
 * Add UNLOGGED, COUNTER options to BATCH documentation (CASSANDRA-6816)
 * add extra SSL cipher suites (CASSANDRA-6613)
 * fix nodetool getsstables for blob PK (CASSANDRA-6803)
 * Fix BatchlogManager#deleteBatch() use of millisecond timestamps
   (CASSANDRA-6822)
 * Continue assassinating even if the endpoint vanishes (CASSANDRA-6787)
 * Schedule schema pulls on change (CASSANDRA-6971)
 * Non-droppable verbs shouldn't be dropped from OTC (CASSANDRA-6980)
 * Shutdown batchlog executor in SS#drain() (CASSANDRA-7025)
 * Fix batchlog to account for CF truncation records (CASSANDRA-6999)
 * Fix CQLSH parsing of functions and BLOB literals (CASSANDRA-7018)
 * Properly load trustore in the native protocol (CASSANDRA-6847)
 * Always clean up references in SerializingCache (CASSANDRA-6994)
 * Don't shut MessagingService down when replacing a node (CASSANDRA-6476)
 * fix npe when doing -Dcassandra.fd_initial_value_ms (CASSANDRA-6751)


2.1.0-beta1
 * Add flush directory distinct from compaction directories (CASSANDRA-6357)
 * Require JNA by default (CASSANDRA-6575)
 * add listsnapshots command to nodetool (CASSANDRA-5742)
 * Introduce AtomicBTreeColumns (CASSANDRA-6271, 6692)
 * Multithreaded commitlog (CASSANDRA-3578)
 * allocate fixed index summary memory pool and resample cold index summaries 
   to use less memory (CASSANDRA-5519)
 * Removed multithreaded compaction (CASSANDRA-6142)
 * Parallelize fetching rows for low-cardinality indexes (CASSANDRA-1337)
 * change logging from log4j to logback (CASSANDRA-5883)
 * switch to LZ4 compression for internode communication (CASSANDRA-5887)
 * Stop using Thrift-generated Index* classes internally (CASSANDRA-5971)
 * Remove 1.2 network compatibility code (CASSANDRA-5960)
 * Remove leveled json manifest migration code (CASSANDRA-5996)
 * Remove CFDefinition (CASSANDRA-6253)
 * Use AtomicIntegerFieldUpdater in RefCountedMemory (CASSANDRA-6278)
 * User-defined types for CQL3 (CASSANDRA-5590)
 * Use of o.a.c.metrics in nodetool (CASSANDRA-5871, 6406)
 * Batch read from OTC's queue and cleanup (CASSANDRA-1632)
 * Secondary index support for collections (CASSANDRA-4511, 6383)
 * SSTable metadata(Stats.db) format change (CASSANDRA-6356)
 * Push composites support in the storage engine
   (CASSANDRA-5417, CASSANDRA-6520)
 * Add snapshot space used to cfstats (CASSANDRA-6231)
 * Add cardinality estimator for key count estimation (CASSANDRA-5906)
 * CF id is changed to be non-deterministic. Data dir/key cache are created
   uniquely for CF id (CASSANDRA-5202)
 * New counters implementation (CASSANDRA-6504)
 * Replace UnsortedColumns, EmptyColumns, TreeMapBackedSortedColumns with new
   ArrayBackedSortedColumns (CASSANDRA-6630, CASSANDRA-6662, CASSANDRA-6690)
 * Add option to use row cache with a given amount of rows (CASSANDRA-5357)
 * Avoid repairing already repaired data (CASSANDRA-5351)
 * Reject counter updates with USING TTL/TIMESTAMP (CASSANDRA-6649)
 * Replace index_interval with min/max_index_interval (CASSANDRA-6379)
 * Lift limitation that order by columns must be selected for IN queries (CASSANDRA-4911)


2.0.5
 * Reduce garbage generated by bloom filter lookups (CASSANDRA-6609)
 * Add ks.cf names to tombstone logging (CASSANDRA-6597)
 * Use LOCAL_QUORUM for LWT operations at LOCAL_SERIAL (CASSANDRA-6495)
 * Wait for gossip to settle before accepting client connections (CASSANDRA-4288)
 * Delete unfinished compaction incrementally (CASSANDRA-6086)
 * Allow specifying custom secondary index options in CQL3 (CASSANDRA-6480)
 * Improve replica pinning for cache efficiency in DES (CASSANDRA-6485)
 * Fix LOCAL_SERIAL from thrift (CASSANDRA-6584)
 * Don't special case received counts in CAS timeout exceptions (CASSANDRA-6595)
 * Add support for 2.1 global counter shards (CASSANDRA-6505)
 * Fix NPE when streaming connection is not yet established (CASSANDRA-6210)
 * Avoid rare duplicate read repair triggering (CASSANDRA-6606)
 * Fix paging discardFirst (CASSANDRA-6555)
 * Fix ArrayIndexOutOfBoundsException in 2ndary index query (CASSANDRA-6470)
 * Release sstables upon rebuilding 2i (CASSANDRA-6635)
 * Add AbstractCompactionStrategy.startup() method (CASSANDRA-6637)
 * SSTableScanner may skip rows during cleanup (CASSANDRA-6638)
 * sstables from stalled repair sessions can resurrect deleted data (CASSANDRA-6503)
 * Switch stress to use ITransportFactory (CASSANDRA-6641)
 * Fix IllegalArgumentException during prepare (CASSANDRA-6592)
 * Fix possible loss of 2ndary index entries during compaction (CASSANDRA-6517)
 * Fix direct Memory on architectures that do not support unaligned long access
   (CASSANDRA-6628)
 * Let scrub optionally skip broken counter partitions (CASSANDRA-5930)
Merged from 1.2:
 * fsync compression metadata (CASSANDRA-6531)
 * Validate CF existence on execution for prepared statement (CASSANDRA-6535)
 * Add ability to throttle batchlog replay (CASSANDRA-6550)
 * Fix executing LOCAL_QUORUM with SimpleStrategy (CASSANDRA-6545)
 * Avoid StackOverflow when using large IN queries (CASSANDRA-6567)
 * Nodetool upgradesstables includes secondary indexes (CASSANDRA-6598)
 * Paginate batchlog replay (CASSANDRA-6569)
 * skip blocking on streaming during drain (CASSANDRA-6603)
 * Improve error message when schema doesn't match loaded sstable (CASSANDRA-6262)
 * Add properties to adjust FD initial value and max interval (CASSANDRA-4375)
 * Fix preparing with batch and delete from collection (CASSANDRA-6607)
 * Fix ABSC reverse iterator's remove() method (CASSANDRA-6629)
 * Handle host ID conflicts properly (CASSANDRA-6615)
 * Move handling of migration event source to solve bootstrap race. (CASSANDRA-6648)
 * Make sure compaction throughput value doesn't overflow with int math (CASSANDRA-6647)


2.0.4
 * Allow removing snapshots of no-longer-existing CFs (CASSANDRA-6418)
 * add StorageService.stopDaemon() (CASSANDRA-4268)
 * add IRE for invalid CF supplied to get_count (CASSANDRA-5701)
 * add client encryption support to sstableloader (CASSANDRA-6378)
 * Fix accept() loop for SSL sockets post-shutdown (CASSANDRA-6468)
 * Fix size-tiered compaction in LCS L0 (CASSANDRA-6496)
 * Fix assertion failure in filterColdSSTables (CASSANDRA-6483)
 * Fix row tombstones in larger-than-memory compactions (CASSANDRA-6008)
 * Fix cleanup ClassCastException (CASSANDRA-6462)
 * Reduce gossip memory use by interning VersionedValue strings (CASSANDRA-6410)
 * Allow specifying datacenters to participate in a repair (CASSANDRA-6218)
 * Fix divide-by-zero in PCI (CASSANDRA-6403)
 * Fix setting last compacted key in the wrong level for LCS (CASSANDRA-6284)
 * Add millisecond precision formats to the timestamp parser (CASSANDRA-6395)
 * Expose a total memtable size metric for a CF (CASSANDRA-6391)
 * cqlsh: handle symlinks properly (CASSANDRA-6425)
 * Fix potential infinite loop when paging query with IN (CASSANDRA-6464)
 * Fix assertion error in AbstractQueryPager.discardFirst (CASSANDRA-6447)
 * Fix streaming older SSTable yields unnecessary tombstones (CASSANDRA-6527)
Merged from 1.2:
 * Improved error message on bad properties in DDL queries (CASSANDRA-6453)
 * Randomize batchlog candidates selection (CASSANDRA-6481)
 * Fix thundering herd on endpoint cache invalidation (CASSANDRA-6345, 6485)
 * Improve batchlog write performance with vnodes (CASSANDRA-6488)
 * cqlsh: quote single quotes in strings inside collections (CASSANDRA-6172)
 * Improve gossip performance for typical messages (CASSANDRA-6409)
 * Throw IRE if a prepared statement has more markers than supported 
   (CASSANDRA-5598)
 * Expose Thread metrics for the native protocol server (CASSANDRA-6234)
 * Change snapshot response message verb to INTERNAL to avoid dropping it 
   (CASSANDRA-6415)
 * Warn when collection read has > 65K elements (CASSANDRA-5428)
 * Fix cache persistence when both row and key cache are enabled 
   (CASSANDRA-6413)
 * (Hadoop) add describe_local_ring (CASSANDRA-6268)
 * Fix handling of concurrent directory creation failure (CASSANDRA-6459)
 * Allow executing CREATE statements multiple times (CASSANDRA-6471)
 * Don't send confusing info with timeouts (CASSANDRA-6491)
 * Don't resubmit counter mutation runnables internally (CASSANDRA-6427)
 * Don't drop local mutations without a hint (CASSANDRA-6510)
 * Don't allow null max_hint_window_in_ms (CASSANDRA-6419)
 * Validate SliceRange start and finish lengths (CASSANDRA-6521)


2.0.3
 * Fix FD leak on slice read path (CASSANDRA-6275)
 * Cancel read meter task when closing SSTR (CASSANDRA-6358)
 * free off-heap IndexSummary during bulk (CASSANDRA-6359)
 * Recover from IOException in accept() thread (CASSANDRA-6349)
 * Improve Gossip tolerance of abnormally slow tasks (CASSANDRA-6338)
 * Fix trying to hint timed out counter writes (CASSANDRA-6322)
 * Allow restoring specific columnfamilies from archived CL (CASSANDRA-4809)
 * Avoid flushing compaction_history after each operation (CASSANDRA-6287)
 * Fix repair assertion error when tombstones expire (CASSANDRA-6277)
 * Skip loading corrupt key cache (CASSANDRA-6260)
 * Fixes for compacting larger-than-memory rows (CASSANDRA-6274)
 * Compact hottest sstables first and optionally omit coldest from
   compaction entirely (CASSANDRA-6109)
 * Fix modifying column_metadata from thrift (CASSANDRA-6182)
 * cqlsh: fix LIST USERS output (CASSANDRA-6242)
 * Add IRequestSink interface (CASSANDRA-6248)
 * Update memtable size while flushing (CASSANDRA-6249)
 * Provide hooks around CQL2/CQL3 statement execution (CASSANDRA-6252)
 * Require Permission.SELECT for CAS updates (CASSANDRA-6247)
 * New CQL-aware SSTableWriter (CASSANDRA-5894)
 * Reject CAS operation when the protocol v1 is used (CASSANDRA-6270)
 * Correctly throw error when frame too large (CASSANDRA-5981)
 * Fix serialization bug in PagedRange with 2ndary indexes (CASSANDRA-6299)
 * Fix CQL3 table validation in Thrift (CASSANDRA-6140)
 * Fix bug missing results with IN clauses (CASSANDRA-6327)
 * Fix paging with reversed slices (CASSANDRA-6343)
 * Set minTimestamp correctly to be able to drop expired sstables (CASSANDRA-6337)
 * Support NaN and Infinity as float literals (CASSANDRA-6003)
 * Remove RF from nodetool ring output (CASSANDRA-6289)
 * Fix attempting to flush empty rows (CASSANDRA-6374)
 * Fix potential out of bounds exception when paging (CASSANDRA-6333)
Merged from 1.2:
 * Optimize FD phi calculation (CASSANDRA-6386)
 * Improve initial FD phi estimate when starting up (CASSANDRA-6385)
 * Don't list CQL3 table in CLI describe even if named explicitely 
   (CASSANDRA-5750)
 * Invalidate row cache when dropping CF (CASSANDRA-6351)
 * add non-jamm path for cached statements (CASSANDRA-6293)
 * add windows bat files for shell commands (CASSANDRA-6145)
 * Require logging in for Thrift CQL2/3 statement preparation (CASSANDRA-6254)
 * restrict max_num_tokens to 1536 (CASSANDRA-6267)
 * Nodetool gets default JMX port from cassandra-env.sh (CASSANDRA-6273)
 * make calculatePendingRanges asynchronous (CASSANDRA-6244)
 * Remove blocking flushes in gossip thread (CASSANDRA-6297)
 * Fix potential socket leak in connectionpool creation (CASSANDRA-6308)
 * Allow LOCAL_ONE/LOCAL_QUORUM to work with SimpleStrategy (CASSANDRA-6238)
 * cqlsh: handle 'null' as session duration (CASSANDRA-6317)
 * Fix json2sstable handling of range tombstones (CASSANDRA-6316)
 * Fix missing one row in reverse query (CASSANDRA-6330)
 * Fix reading expired row value from row cache (CASSANDRA-6325)
 * Fix AssertionError when doing set element deletion (CASSANDRA-6341)
 * Make CL code for the native protocol match the one in C* 2.0
   (CASSANDRA-6347)
 * Disallow altering CQL3 table from thrift (CASSANDRA-6370)
 * Fix size computation of prepared statement (CASSANDRA-6369)


2.0.2
 * Update FailureDetector to use nanontime (CASSANDRA-4925)
 * Fix FileCacheService regressions (CASSANDRA-6149)
 * Never return WriteTimeout for CL.ANY (CASSANDRA-6132)
 * Fix race conditions in bulk loader (CASSANDRA-6129)
 * Add configurable metrics reporting (CASSANDRA-4430)
 * drop queries exceeding a configurable number of tombstones (CASSANDRA-6117)
 * Track and persist sstable read activity (CASSANDRA-5515)
 * Fixes for speculative retry (CASSANDRA-5932, CASSANDRA-6194)
 * Improve memory usage of metadata min/max column names (CASSANDRA-6077)
 * Fix thrift validation refusing row markers on CQL3 tables (CASSANDRA-6081)
 * Fix insertion of collections with CAS (CASSANDRA-6069)
 * Correctly send metadata on SELECT COUNT (CASSANDRA-6080)
 * Track clients' remote addresses in ClientState (CASSANDRA-6070)
 * Create snapshot dir if it does not exist when migrating
   leveled manifest (CASSANDRA-6093)
 * make sequential nodetool repair the default (CASSANDRA-5950)
 * Add more hooks for compaction strategy implementations (CASSANDRA-6111)
 * Fix potential NPE on composite 2ndary indexes (CASSANDRA-6098)
 * Delete can potentially be skipped in batch (CASSANDRA-6115)
 * Allow alter keyspace on system_traces (CASSANDRA-6016)
 * Disallow empty column names in cql (CASSANDRA-6136)
 * Use Java7 file-handling APIs and fix file moving on Windows (CASSANDRA-5383)
 * Save compaction history to system keyspace (CASSANDRA-5078)
 * Fix NPE if StorageService.getOperationMode() is executed before full startup (CASSANDRA-6166)
 * CQL3: support pre-epoch longs for TimestampType (CASSANDRA-6212)
 * Add reloadtriggers command to nodetool (CASSANDRA-4949)
 * cqlsh: ignore empty 'value alias' in DESCRIBE (CASSANDRA-6139)
 * Fix sstable loader (CASSANDRA-6205)
 * Reject bootstrapping if the node already exists in gossip (CASSANDRA-5571)
 * Fix NPE while loading paxos state (CASSANDRA-6211)
 * cqlsh: add SHOW SESSION <tracing-session> command (CASSANDRA-6228)
Merged from 1.2:
 * (Hadoop) Require CFRR batchSize to be at least 2 (CASSANDRA-6114)
 * Add a warning for small LCS sstable size (CASSANDRA-6191)
 * Add ability to list specific KS/CF combinations in nodetool cfstats (CASSANDRA-4191)
 * Mark CF clean if a mutation raced the drop and got it marked dirty (CASSANDRA-5946)
 * Add a LOCAL_ONE consistency level (CASSANDRA-6202)
 * Limit CQL prepared statement cache by size instead of count (CASSANDRA-6107)
 * Tracing should log write failure rather than raw exceptions (CASSANDRA-6133)
 * lock access to TM.endpointToHostIdMap (CASSANDRA-6103)
 * Allow estimated memtable size to exceed slab allocator size (CASSANDRA-6078)
 * Start MeteredFlusher earlier to prevent OOM during CL replay (CASSANDRA-6087)
 * Avoid sending Truncate command to fat clients (CASSANDRA-6088)
 * Allow where clause conditions to be in parenthesis (CASSANDRA-6037)
 * Do not open non-ssl storage port if encryption option is all (CASSANDRA-3916)
 * Move batchlog replay to its own executor (CASSANDRA-6079)
 * Add tombstone debug threshold and histogram (CASSANDRA-6042, 6057)
 * Enable tcp keepalive on incoming connections (CASSANDRA-4053)
 * Fix fat client schema pull NPE (CASSANDRA-6089)
 * Fix memtable flushing for indexed tables (CASSANDRA-6112)
 * Fix skipping columns with multiple slices (CASSANDRA-6119)
 * Expose connected thrift + native client counts (CASSANDRA-5084)
 * Optimize auth setup (CASSANDRA-6122)
 * Trace index selection (CASSANDRA-6001)
 * Update sstablesPerReadHistogram to use biased sampling (CASSANDRA-6164)
 * Log UnknownColumnfamilyException when closing socket (CASSANDRA-5725)
 * Properly error out on CREATE INDEX for counters table (CASSANDRA-6160)
 * Handle JMX notification failure for repair (CASSANDRA-6097)
 * (Hadoop) Fetch no more than 128 splits in parallel (CASSANDRA-6169)
 * stress: add username/password authentication support (CASSANDRA-6068)
 * Fix indexed queries with row cache enabled on parent table (CASSANDRA-5732)
 * Fix compaction race during columnfamily drop (CASSANDRA-5957)
 * Fix validation of empty column names for compact tables (CASSANDRA-6152)
 * Skip replaying mutations that pass CRC but fail to deserialize (CASSANDRA-6183)
 * Rework token replacement to use replace_address (CASSANDRA-5916)
 * Fix altering column types (CASSANDRA-6185)
 * cqlsh: fix CREATE/ALTER WITH completion (CASSANDRA-6196)
 * add windows bat files for shell commands (CASSANDRA-6145)
 * Fix potential stack overflow during range tombstones insertion (CASSANDRA-6181)
 * (Hadoop) Make LOCAL_ONE the default consistency level (CASSANDRA-6214)


2.0.1
 * Fix bug that could allow reading deleted data temporarily (CASSANDRA-6025)
 * Improve memory use defaults (CASSANDRA-6059)
 * Make ThriftServer more easlly extensible (CASSANDRA-6058)
 * Remove Hadoop dependency from ITransportFactory (CASSANDRA-6062)
 * add file_cache_size_in_mb setting (CASSANDRA-5661)
 * Improve error message when yaml contains invalid properties (CASSANDRA-5958)
 * Improve leveled compaction's ability to find non-overlapping L0 compactions
   to work on concurrently (CASSANDRA-5921)
 * Notify indexer of columns shadowed by range tombstones (CASSANDRA-5614)
 * Log Merkle tree stats (CASSANDRA-2698)
 * Switch from crc32 to adler32 for compressed sstable checksums (CASSANDRA-5862)
 * Improve offheap memcpy performance (CASSANDRA-5884)
 * Use a range aware scanner for cleanup (CASSANDRA-2524)
 * Cleanup doesn't need to inspect sstables that contain only local data
   (CASSANDRA-5722)
 * Add ability for CQL3 to list partition keys (CASSANDRA-4536)
 * Improve native protocol serialization (CASSANDRA-5664)
 * Upgrade Thrift to 0.9.1 (CASSANDRA-5923)
 * Require superuser status for adding triggers (CASSANDRA-5963)
 * Make standalone scrubber handle old and new style leveled manifest
   (CASSANDRA-6005)
 * Fix paxos bugs (CASSANDRA-6012, 6013, 6023)
 * Fix paged ranges with multiple replicas (CASSANDRA-6004)
 * Fix potential AssertionError during tracing (CASSANDRA-6041)
 * Fix NPE in sstablesplit (CASSANDRA-6027)
 * Migrate pre-2.0 key/value/column aliases to system.schema_columns
   (CASSANDRA-6009)
 * Paging filter empty rows too agressively (CASSANDRA-6040)
 * Support variadic parameters for IN clauses (CASSANDRA-4210)
 * cqlsh: return the result of CAS writes (CASSANDRA-5796)
 * Fix validation of IN clauses with 2ndary indexes (CASSANDRA-6050)
 * Support named bind variables in CQL (CASSANDRA-6033)
Merged from 1.2:
 * Allow cache-keys-to-save to be set at runtime (CASSANDRA-5980)
 * Avoid second-guessing out-of-space state (CASSANDRA-5605)
 * Tuning knobs for dealing with large blobs and many CFs (CASSANDRA-5982)
 * (Hadoop) Fix CQLRW for thrift tables (CASSANDRA-6002)
 * Fix possible divide-by-zero in HHOM (CASSANDRA-5990)
 * Allow local batchlog writes for CL.ANY (CASSANDRA-5967)
 * Upgrade metrics-core to version 2.2.0 (CASSANDRA-5947)
 * Fix CqlRecordWriter with composite keys (CASSANDRA-5949)
 * Add snitch, schema version, cluster, partitioner to JMX (CASSANDRA-5881)
 * Allow disabling SlabAllocator (CASSANDRA-5935)
 * Make user-defined compaction JMX blocking (CASSANDRA-4952)
 * Fix streaming does not transfer wrapped range (CASSANDRA-5948)
 * Fix loading index summary containing empty key (CASSANDRA-5965)
 * Correctly handle limits in CompositesSearcher (CASSANDRA-5975)
 * Pig: handle CQL collections (CASSANDRA-5867)
 * Pass the updated cf to the PRSI index() method (CASSANDRA-5999)
 * Allow empty CQL3 batches (as no-op) (CASSANDRA-5994)
 * Support null in CQL3 functions (CASSANDRA-5910)
 * Replace the deprecated MapMaker with CacheLoader (CASSANDRA-6007)
 * Add SSTableDeletingNotification to DataTracker (CASSANDRA-6010)
 * Fix snapshots in use get deleted during snapshot repair (CASSANDRA-6011)
 * Move hints and exception count to o.a.c.metrics (CASSANDRA-6017)
 * Fix memory leak in snapshot repair (CASSANDRA-6047)
 * Fix sstable2sjon for CQL3 tables (CASSANDRA-5852)


2.0.0
 * Fix thrift validation when inserting into CQL3 tables (CASSANDRA-5138)
 * Fix periodic memtable flushing behavior with clean memtables (CASSANDRA-5931)
 * Fix dateOf() function for pre-2.0 timestamp columns (CASSANDRA-5928)
 * Fix SSTable unintentionally loads BF when opened for batch (CASSANDRA-5938)
 * Add stream session progress to JMX (CASSANDRA-4757)
 * Fix NPE during CAS operation (CASSANDRA-5925)
Merged from 1.2:
 * Fix getBloomFilterDiskSpaceUsed for AlwaysPresentFilter (CASSANDRA-5900)
 * Don't announce schema version until we've loaded the changes locally
   (CASSANDRA-5904)
 * Fix to support off heap bloom filters size greater than 2 GB (CASSANDRA-5903)
 * Properly handle parsing huge map and set literals (CASSANDRA-5893)


2.0.0-rc2
 * enable vnodes by default (CASSANDRA-5869)
 * fix CAS contention timeout (CASSANDRA-5830)
 * fix HsHa to respect max frame size (CASSANDRA-4573)
 * Fix (some) 2i on composite components omissions (CASSANDRA-5851)
 * cqlsh: add DESCRIBE FULL SCHEMA variant (CASSANDRA-5880)
Merged from 1.2:
 * Correctly validate sparse composite cells in scrub (CASSANDRA-5855)
 * Add KeyCacheHitRate metric to CF metrics (CASSANDRA-5868)
 * cqlsh: add support for multiline comments (CASSANDRA-5798)
 * Handle CQL3 SELECT duplicate IN restrictions on clustering columns
   (CASSANDRA-5856)


2.0.0-rc1
 * improve DecimalSerializer performance (CASSANDRA-5837)
 * fix potential spurious wakeup in AsyncOneResponse (CASSANDRA-5690)
 * fix schema-related trigger issues (CASSANDRA-5774)
 * Better validation when accessing CQL3 table from thrift (CASSANDRA-5138)
 * Fix assertion error during repair (CASSANDRA-5801)
 * Fix range tombstone bug (CASSANDRA-5805)
 * DC-local CAS (CASSANDRA-5797)
 * Add a native_protocol_version column to the system.local table (CASSANRDA-5819)
 * Use index_interval from cassandra.yaml when upgraded (CASSANDRA-5822)
 * Fix buffer underflow on socket close (CASSANDRA-5792)
Merged from 1.2:
 * Fix reading DeletionTime from 1.1-format sstables (CASSANDRA-5814)
 * cqlsh: add collections support to COPY (CASSANDRA-5698)
 * retry important messages for any IOException (CASSANDRA-5804)
 * Allow empty IN relations in SELECT/UPDATE/DELETE statements (CASSANDRA-5626)
 * cqlsh: fix crashing on Windows due to libedit detection (CASSANDRA-5812)
 * fix bulk-loading compressed sstables (CASSANDRA-5820)
 * (Hadoop) fix quoting in CqlPagingRecordReader and CqlRecordWriter 
   (CASSANDRA-5824)
 * update default LCS sstable size to 160MB (CASSANDRA-5727)
 * Allow compacting 2Is via nodetool (CASSANDRA-5670)
 * Hex-encode non-String keys in OPP (CASSANDRA-5793)
 * nodetool history logging (CASSANDRA-5823)
 * (Hadoop) fix support for Thrift tables in CqlPagingRecordReader 
   (CASSANDRA-5752)
 * add "all time blocked" to StatusLogger output (CASSANDRA-5825)
 * Future-proof inter-major-version schema migrations (CASSANDRA-5845)
 * (Hadoop) add CqlPagingRecordReader support for ReversedType in Thrift table
   (CASSANDRA-5718)
 * Add -no-snapshot option to scrub (CASSANDRA-5891)
 * Fix to support off heap bloom filters size greater than 2 GB (CASSANDRA-5903)
 * Properly handle parsing huge map and set literals (CASSANDRA-5893)
 * Fix LCS L0 compaction may overlap in L1 (CASSANDRA-5907)
 * New sstablesplit tool to split large sstables offline (CASSANDRA-4766)
 * Fix potential deadlock in native protocol server (CASSANDRA-5926)
 * Disallow incompatible type change in CQL3 (CASSANDRA-5882)
Merged from 1.1:
 * Correctly validate sparse composite cells in scrub (CASSANDRA-5855)


2.0.0-beta2
 * Replace countPendingHints with Hints Created metric (CASSANDRA-5746)
 * Allow nodetool with no args, and with help to run without a server (CASSANDRA-5734)
 * Cleanup AbstractType/TypeSerializer classes (CASSANDRA-5744)
 * Remove unimplemented cli option schema-mwt (CASSANDRA-5754)
 * Support range tombstones in thrift (CASSANDRA-5435)
 * Normalize table-manipulating CQL3 statements' class names (CASSANDRA-5759)
 * cqlsh: add missing table options to DESCRIBE output (CASSANDRA-5749)
 * Fix assertion error during repair (CASSANDRA-5757)
 * Fix bulkloader (CASSANDRA-5542)
 * Add LZ4 compression to the native protocol (CASSANDRA-5765)
 * Fix bugs in the native protocol v2 (CASSANDRA-5770)
 * CAS on 'primary key only' table (CASSANDRA-5715)
 * Support streaming SSTables of old versions (CASSANDRA-5772)
 * Always respect protocol version in native protocol (CASSANDRA-5778)
 * Fix ConcurrentModificationException during streaming (CASSANDRA-5782)
 * Update deletion timestamp in Commit#updatesWithPaxosTime (CASSANDRA-5787)
 * Thrift cas() method crashes if input columns are not sorted (CASSANDRA-5786)
 * Order columns names correctly when querying for CAS (CASSANDRA-5788)
 * Fix streaming retry (CASSANDRA-5775)
Merged from 1.2:
 * if no seeds can be a reached a node won't start in a ring by itself (CASSANDRA-5768)
 * add cassandra.unsafesystem property (CASSANDRA-5704)
 * (Hadoop) quote identifiers in CqlPagingRecordReader (CASSANDRA-5763)
 * Add replace_node functionality for vnodes (CASSANDRA-5337)
 * Add timeout events to query traces (CASSANDRA-5520)
 * Fix serialization of the LEFT gossip value (CASSANDRA-5696)
 * Pig: support for cql3 tables (CASSANDRA-5234)
 * Fix skipping range tombstones with reverse queries (CASSANDRA-5712)
 * Expire entries out of ThriftSessionManager (CASSANDRA-5719)
 * Don't keep ancestor information in memory (CASSANDRA-5342)
 * Expose native protocol server status in nodetool info (CASSANDRA-5735)
 * Fix pathetic performance of range tombstones (CASSANDRA-5677)
 * Fix querying with an empty (impossible) range (CASSANDRA-5573)
 * cqlsh: handle CUSTOM 2i in DESCRIBE output (CASSANDRA-5760)
 * Fix minor bug in Range.intersects(Bound) (CASSANDRA-5771)
 * cqlsh: handle disabled compression in DESCRIBE output (CASSANDRA-5766)
 * Ensure all UP events are notified on the native protocol (CASSANDRA-5769)
 * Fix formatting of sstable2json with multiple -k arguments (CASSANDRA-5781)
 * Don't rely on row marker for queries in general to hide lost markers
   after TTL expires (CASSANDRA-5762)
 * Sort nodetool help output (CASSANDRA-5776)
 * Fix column expiring during 2 phases compaction (CASSANDRA-5799)
 * now() is being rejected in INSERTs when inside collections (CASSANDRA-5795)


2.0.0-beta1
 * Add support for indexing clustered columns (CASSANDRA-5125)
 * Removed on-heap row cache (CASSANDRA-5348)
 * use nanotime consistently for node-local timeouts (CASSANDRA-5581)
 * Avoid unnecessary second pass on name-based queries (CASSANDRA-5577)
 * Experimental triggers (CASSANDRA-1311)
 * JEMalloc support for off-heap allocation (CASSANDRA-3997)
 * Single-pass compaction (CASSANDRA-4180)
 * Removed token range bisection (CASSANDRA-5518)
 * Removed compatibility with pre-1.2.5 sstables and network messages
   (CASSANDRA-5511)
 * removed PBSPredictor (CASSANDRA-5455)
 * CAS support (CASSANDRA-5062, 5441, 5442, 5443, 5619, 5667)
 * Leveled compaction performs size-tiered compactions in L0 
   (CASSANDRA-5371, 5439)
 * Add yaml network topology snitch for mixed ec2/other envs (CASSANDRA-5339)
 * Log when a node is down longer than the hint window (CASSANDRA-4554)
 * Optimize tombstone creation for ExpiringColumns (CASSANDRA-4917)
 * Improve LeveledScanner work estimation (CASSANDRA-5250, 5407)
 * Replace compaction lock with runWithCompactionsDisabled (CASSANDRA-3430)
 * Change Message IDs to ints (CASSANDRA-5307)
 * Move sstable level information into the Stats component, removing the
   need for a separate Manifest file (CASSANDRA-4872)
 * avoid serializing to byte[] on commitlog append (CASSANDRA-5199)
 * make index_interval configurable per columnfamily (CASSANDRA-3961, CASSANDRA-5650)
 * add default_time_to_live (CASSANDRA-3974)
 * add memtable_flush_period_in_ms (CASSANDRA-4237)
 * replace supercolumns internally by composites (CASSANDRA-3237, 5123)
 * upgrade thrift to 0.9.0 (CASSANDRA-3719)
 * drop unnecessary keyspace parameter from user-defined compaction API 
   (CASSANDRA-5139)
 * more robust solution to incomplete compactions + counters (CASSANDRA-5151)
 * Change order of directory searching for c*.in.sh (CASSANDRA-3983)
 * Add tool to reset SSTable compaction level for LCS (CASSANDRA-5271)
 * Allow custom configuration loader (CASSANDRA-5045)
 * Remove memory emergency pressure valve logic (CASSANDRA-3534)
 * Reduce request latency with eager retry (CASSANDRA-4705)
 * cqlsh: Remove ASSUME command (CASSANDRA-5331)
 * Rebuild BF when loading sstables if bloom_filter_fp_chance
   has changed since compaction (CASSANDRA-5015)
 * remove row-level bloom filters (CASSANDRA-4885)
 * Change Kernel Page Cache skipping into row preheating (disabled by default)
   (CASSANDRA-4937)
 * Improve repair by deciding on a gcBefore before sending
   out TreeRequests (CASSANDRA-4932)
 * Add an official way to disable compactions (CASSANDRA-5074)
 * Reenable ALTER TABLE DROP with new semantics (CASSANDRA-3919)
 * Add binary protocol versioning (CASSANDRA-5436)
 * Swap THshaServer for TThreadedSelectorServer (CASSANDRA-5530)
 * Add alias support to SELECT statement (CASSANDRA-5075)
 * Don't create empty RowMutations in CommitLogReplayer (CASSANDRA-5541)
 * Use range tombstones when dropping cfs/columns from schema (CASSANDRA-5579)
 * cqlsh: drop CQL2/CQL3-beta support (CASSANDRA-5585)
 * Track max/min column names in sstables to be able to optimize slice
   queries (CASSANDRA-5514, CASSANDRA-5595, CASSANDRA-5600)
 * Binary protocol: allow batching already prepared statements (CASSANDRA-4693)
 * Allow preparing timestamp, ttl and limit in CQL3 queries (CASSANDRA-4450)
 * Support native link w/o JNA in Java7 (CASSANDRA-3734)
 * Use SASL authentication in binary protocol v2 (CASSANDRA-5545)
 * Replace Thrift HsHa with LMAX Disruptor based implementation (CASSANDRA-5582)
 * cqlsh: Add row count to SELECT output (CASSANDRA-5636)
 * Include a timestamp with all read commands to determine column expiration
   (CASSANDRA-5149)
 * Streaming 2.0 (CASSANDRA-5286, 5699)
 * Conditional create/drop ks/table/index statements in CQL3 (CASSANDRA-2737)
 * more pre-table creation property validation (CASSANDRA-5693)
 * Redesign repair messages (CASSANDRA-5426)
 * Fix ALTER RENAME post-5125 (CASSANDRA-5702)
 * Disallow renaming a 2ndary indexed column (CASSANDRA-5705)
 * Rename Table to Keyspace (CASSANDRA-5613)
 * Ensure changing column_index_size_in_kb on different nodes don't corrupt the
   sstable (CASSANDRA-5454)
 * Move resultset type information into prepare, not execute (CASSANDRA-5649)
 * Auto paging in binary protocol (CASSANDRA-4415, 5714)
 * Don't tie client side use of AbstractType to JDBC (CASSANDRA-4495)
 * Adds new TimestampType to replace DateType (CASSANDRA-5723, CASSANDRA-5729)
Merged from 1.2:
 * make starting native protocol server idempotent (CASSANDRA-5728)
 * Fix loading key cache when a saved entry is no longer valid (CASSANDRA-5706)
 * Fix serialization of the LEFT gossip value (CASSANDRA-5696)
 * cqlsh: Don't show 'null' in place of empty values (CASSANDRA-5675)
 * Race condition in detecting version on a mixed 1.1/1.2 cluster
   (CASSANDRA-5692)
 * Fix skipping range tombstones with reverse queries (CASSANDRA-5712)
 * Expire entries out of ThriftSessionManager (CASSANRDA-5719)
 * Don't keep ancestor information in memory (CASSANDRA-5342)
 * cqlsh: fix handling of semicolons inside BATCH queries (CASSANDRA-5697)


1.2.6
 * Fix tracing when operation completes before all responses arrive 
   (CASSANDRA-5668)
 * Fix cross-DC mutation forwarding (CASSANDRA-5632)
 * Reduce SSTableLoader memory usage (CASSANDRA-5555)
 * Scale hinted_handoff_throttle_in_kb to cluster size (CASSANDRA-5272)
 * (Hadoop) Add CQL3 input/output formats (CASSANDRA-4421, 5622)
 * (Hadoop) Fix InputKeyRange in CFIF (CASSANDRA-5536)
 * Fix dealing with ridiculously large max sstable sizes in LCS (CASSANDRA-5589)
 * Ignore pre-truncate hints (CASSANDRA-4655)
 * Move System.exit on OOM into a separate thread (CASSANDRA-5273)
 * Write row markers when serializing schema (CASSANDRA-5572)
 * Check only SSTables for the requested range when streaming (CASSANDRA-5569)
 * Improve batchlog replay behavior and hint ttl handling (CASSANDRA-5314)
 * Exclude localTimestamp from validation for tombstones (CASSANDRA-5398)
 * cqlsh: add custom prompt support (CASSANDRA-5539)
 * Reuse prepared statements in hot auth queries (CASSANDRA-5594)
 * cqlsh: add vertical output option (see EXPAND) (CASSANDRA-5597)
 * Add a rate limit option to stress (CASSANDRA-5004)
 * have BulkLoader ignore snapshots directories (CASSANDRA-5587) 
 * fix SnitchProperties logging context (CASSANDRA-5602)
 * Expose whether jna is enabled and memory is locked via JMX (CASSANDRA-5508)
 * cqlsh: fix COPY FROM with ReversedType (CASSANDRA-5610)
 * Allow creating CUSTOM indexes on collections (CASSANDRA-5615)
 * Evaluate now() function at execution time (CASSANDRA-5616)
 * Expose detailed read repair metrics (CASSANDRA-5618)
 * Correct blob literal + ReversedType parsing (CASSANDRA-5629)
 * Allow GPFS to prefer the internal IP like EC2MRS (CASSANDRA-5630)
 * fix help text for -tspw cassandra-cli (CASSANDRA-5643)
 * don't throw away initial causes exceptions for internode encryption issues 
   (CASSANDRA-5644)
 * Fix message spelling errors for cql select statements (CASSANDRA-5647)
 * Suppress custom exceptions thru jmx (CASSANDRA-5652)
 * Update CREATE CUSTOM INDEX syntax (CASSANDRA-5639)
 * Fix PermissionDetails.equals() method (CASSANDRA-5655)
 * Never allow partition key ranges in CQL3 without token() (CASSANDRA-5666)
 * Gossiper incorrectly drops AppState for an upgrading node (CASSANDRA-5660)
 * Connection thrashing during multi-region ec2 during upgrade, due to 
   messaging version (CASSANDRA-5669)
 * Avoid over reconnecting in EC2MRS (CASSANDRA-5678)
 * Fix ReadResponseSerializer.serializedSize() for digest reads (CASSANDRA-5476)
 * allow sstable2json on 2i CFs (CASSANDRA-5694)
Merged from 1.1:
 * Remove buggy thrift max message length option (CASSANDRA-5529)
 * Fix NPE in Pig's widerow mode (CASSANDRA-5488)
 * Add split size parameter to Pig and disable split combination (CASSANDRA-5544)


1.2.5
 * make BytesToken.toString only return hex bytes (CASSANDRA-5566)
 * Ensure that submitBackground enqueues at least one task (CASSANDRA-5554)
 * fix 2i updates with identical values and timestamps (CASSANDRA-5540)
 * fix compaction throttling bursty-ness (CASSANDRA-4316)
 * reduce memory consumption of IndexSummary (CASSANDRA-5506)
 * remove per-row column name bloom filters (CASSANDRA-5492)
 * Include fatal errors in trace events (CASSANDRA-5447)
 * Ensure that PerRowSecondaryIndex is notified of row-level deletes
   (CASSANDRA-5445)
 * Allow empty blob literals in CQL3 (CASSANDRA-5452)
 * Fix streaming RangeTombstones at column index boundary (CASSANDRA-5418)
 * Fix preparing statements when current keyspace is not set (CASSANDRA-5468)
 * Fix SemanticVersion.isSupportedBy minor/patch handling (CASSANDRA-5496)
 * Don't provide oldCfId for post-1.1 system cfs (CASSANDRA-5490)
 * Fix primary range ignores replication strategy (CASSANDRA-5424)
 * Fix shutdown of binary protocol server (CASSANDRA-5507)
 * Fix repair -snapshot not working (CASSANDRA-5512)
 * Set isRunning flag later in binary protocol server (CASSANDRA-5467)
 * Fix use of CQL3 functions with descending clustering order (CASSANDRA-5472)
 * Disallow renaming columns one at a time for thrift table in CQL3
   (CASSANDRA-5531)
 * cqlsh: add CLUSTERING ORDER BY support to DESCRIBE (CASSANDRA-5528)
 * Add custom secondary index support to CQL3 (CASSANDRA-5484)
 * Fix repair hanging silently on unexpected error (CASSANDRA-5229)
 * Fix Ec2Snitch regression introduced by CASSANDRA-5171 (CASSANDRA-5432)
 * Add nodetool enablebackup/disablebackup (CASSANDRA-5556)
 * cqlsh: fix DESCRIBE after case insensitive USE (CASSANDRA-5567)
Merged from 1.1
 * Add retry mechanism to OTC for non-droppable_verbs (CASSANDRA-5393)
 * Use allocator information to improve memtable memory usage estimate
   (CASSANDRA-5497)
 * Fix trying to load deleted row into row cache on startup (CASSANDRA-4463)
 * fsync leveled manifest to avoid corruption (CASSANDRA-5535)
 * Fix Bound intersection computation (CASSANDRA-5551)
 * sstablescrub now respects max memory size in cassandra.in.sh (CASSANDRA-5562)


1.2.4
 * Ensure that PerRowSecondaryIndex updates see the most recent values
   (CASSANDRA-5397)
 * avoid duplicate index entries ind PrecompactedRow and 
   ParallelCompactionIterable (CASSANDRA-5395)
 * remove the index entry on oldColumn when new column is a tombstone 
   (CASSANDRA-5395)
 * Change default stream throughput from 400 to 200 mbps (CASSANDRA-5036)
 * Gossiper logs DOWN for symmetry with UP (CASSANDRA-5187)
 * Fix mixing prepared statements between keyspaces (CASSANDRA-5352)
 * Fix consistency level during bootstrap - strike 3 (CASSANDRA-5354)
 * Fix transposed arguments in AlreadyExistsException (CASSANDRA-5362)
 * Improve asynchronous hint delivery (CASSANDRA-5179)
 * Fix Guava dependency version (12.0 -> 13.0.1) for Maven (CASSANDRA-5364)
 * Validate that provided CQL3 collection value are < 64K (CASSANDRA-5355)
 * Make upgradeSSTable skip current version sstables by default (CASSANDRA-5366)
 * Optimize min/max timestamp collection (CASSANDRA-5373)
 * Invalid streamId in cql binary protocol when using invalid CL 
   (CASSANDRA-5164)
 * Fix validation for IN where clauses with collections (CASSANDRA-5376)
 * Copy resultSet on count query to avoid ConcurrentModificationException 
   (CASSANDRA-5382)
 * Correctly typecheck in CQL3 even with ReversedType (CASSANDRA-5386)
 * Fix streaming compressed files when using encryption (CASSANDRA-5391)
 * cassandra-all 1.2.0 pom missing netty dependency (CASSANDRA-5392)
 * Fix writetime/ttl functions on null values (CASSANDRA-5341)
 * Fix NPE during cql3 select with token() (CASSANDRA-5404)
 * IndexHelper.skipBloomFilters won't skip non-SHA filters (CASSANDRA-5385)
 * cqlsh: Print maps ordered by key, sort sets (CASSANDRA-5413)
 * Add null syntax support in CQL3 for inserts (CASSANDRA-3783)
 * Allow unauthenticated set_keyspace() calls (CASSANDRA-5423)
 * Fix potential incremental backups race (CASSANDRA-5410)
 * Fix prepared BATCH statements with batch-level timestamps (CASSANDRA-5415)
 * Allow overriding superuser setup delay (CASSANDRA-5430)
 * cassandra-shuffle with JMX usernames and passwords (CASSANDRA-5431)
Merged from 1.1:
 * cli: Quote ks and cf names in schema output when needed (CASSANDRA-5052)
 * Fix bad default for min/max timestamp in SSTableMetadata (CASSANDRA-5372)
 * Fix cf name extraction from manifest in Directories.migrateFile() 
   (CASSANDRA-5242)
 * Support pluggable internode authentication (CASSANDRA-5401)


1.2.3
 * add check for sstable overlap within a level on startup (CASSANDRA-5327)
 * replace ipv6 colons in jmx object names (CASSANDRA-5298, 5328)
 * Avoid allocating SSTableBoundedScanner during repair when the range does 
   not intersect the sstable (CASSANDRA-5249)
 * Don't lowercase property map keys (this breaks NTS) (CASSANDRA-5292)
 * Fix composite comparator with super columns (CASSANDRA-5287)
 * Fix insufficient validation of UPDATE queries against counter cfs
   (CASSANDRA-5300)
 * Fix PropertyFileSnitch default DC/Rack behavior (CASSANDRA-5285)
 * Handle null values when executing prepared statement (CASSANDRA-5081)
 * Add netty to pom dependencies (CASSANDRA-5181)
 * Include type arguments in Thrift CQLPreparedResult (CASSANDRA-5311)
 * Fix compaction not removing columns when bf_fp_ratio is 1 (CASSANDRA-5182)
 * cli: Warn about missing CQL3 tables in schema descriptions (CASSANDRA-5309)
 * Re-enable unknown option in replication/compaction strategies option for
   backward compatibility (CASSANDRA-4795)
 * Add binary protocol support to stress (CASSANDRA-4993)
 * cqlsh: Fix COPY FROM value quoting and null handling (CASSANDRA-5305)
 * Fix repair -pr for vnodes (CASSANDRA-5329)
 * Relax CL for auth queries for non-default users (CASSANDRA-5310)
 * Fix AssertionError during repair (CASSANDRA-5245)
 * Don't announce migrations to pre-1.2 nodes (CASSANDRA-5334)
Merged from 1.1:
 * Update offline scrub for 1.0 -> 1.1 directory structure (CASSANDRA-5195)
 * add tmp flag to Descriptor hashcode (CASSANDRA-4021)
 * fix logging of "Found table data in data directories" when only system tables
   are present (CASSANDRA-5289)
 * cli: Add JMX authentication support (CASSANDRA-5080)
 * nodetool: ability to repair specific range (CASSANDRA-5280)
 * Fix possible assertion triggered in SliceFromReadCommand (CASSANDRA-5284)
 * cqlsh: Add inet type support on Windows (ipv4-only) (CASSANDRA-4801)
 * Fix race when initializing ColumnFamilyStore (CASSANDRA-5350)
 * Add UseTLAB JVM flag (CASSANDRA-5361)


1.2.2
 * fix potential for multiple concurrent compactions of the same sstables
   (CASSANDRA-5256)
 * avoid no-op caching of byte[] on commitlog append (CASSANDRA-5199)
 * fix symlinks under data dir not working (CASSANDRA-5185)
 * fix bug in compact storage metadata handling (CASSANDRA-5189)
 * Validate login for USE queries (CASSANDRA-5207)
 * cli: remove default username and password (CASSANDRA-5208)
 * configure populate_io_cache_on_flush per-CF (CASSANDRA-4694)
 * allow configuration of internode socket buffer (CASSANDRA-3378)
 * Make sstable directory picking blacklist-aware again (CASSANDRA-5193)
 * Correctly expire gossip states for edge cases (CASSANDRA-5216)
 * Improve handling of directory creation failures (CASSANDRA-5196)
 * Expose secondary indicies to the rest of nodetool (CASSANDRA-4464)
 * Binary protocol: avoid sending notification for 0.0.0.0 (CASSANDRA-5227)
 * add UseCondCardMark XX jvm settings on jdk 1.7 (CASSANDRA-4366)
 * CQL3 refactor to allow conversion function (CASSANDRA-5226)
 * Fix drop of sstables in some circumstance (CASSANDRA-5232)
 * Implement caching of authorization results (CASSANDRA-4295)
 * Add support for LZ4 compression (CASSANDRA-5038)
 * Fix missing columns in wide rows queries (CASSANDRA-5225)
 * Simplify auth setup and make system_auth ks alterable (CASSANDRA-5112)
 * Stop compactions from hanging during bootstrap (CASSANDRA-5244)
 * fix compressed streaming sending extra chunk (CASSANDRA-5105)
 * Add CQL3-based implementations of IAuthenticator and IAuthorizer
   (CASSANDRA-4898)
 * Fix timestamp-based tomstone removal logic (CASSANDRA-5248)
 * cli: Add JMX authentication support (CASSANDRA-5080)
 * Fix forceFlush behavior (CASSANDRA-5241)
 * cqlsh: Add username autocompletion (CASSANDRA-5231)
 * Fix CQL3 composite partition key error (CASSANDRA-5240)
 * Allow IN clause on last clustering key (CASSANDRA-5230)
Merged from 1.1:
 * fix start key/end token validation for wide row iteration (CASSANDRA-5168)
 * add ConfigHelper support for Thrift frame and max message sizes (CASSANDRA-5188)
 * fix nodetool repair not fail on node down (CASSANDRA-5203)
 * always collect tombstone hints (CASSANDRA-5068)
 * Fix error when sourcing file in cqlsh (CASSANDRA-5235)


1.2.1
 * stream undelivered hints on decommission (CASSANDRA-5128)
 * GossipingPropertyFileSnitch loads saved dc/rack info if needed (CASSANDRA-5133)
 * drain should flush system CFs too (CASSANDRA-4446)
 * add inter_dc_tcp_nodelay setting (CASSANDRA-5148)
 * re-allow wrapping ranges for start_token/end_token range pairitspwng (CASSANDRA-5106)
 * fix validation compaction of empty rows (CASSANDRA-5136)
 * nodetool methods to enable/disable hint storage/delivery (CASSANDRA-4750)
 * disallow bloom filter false positive chance of 0 (CASSANDRA-5013)
 * add threadpool size adjustment methods to JMXEnabledThreadPoolExecutor and 
   CompactionManagerMBean (CASSANDRA-5044)
 * fix hinting for dropped local writes (CASSANDRA-4753)
 * off-heap cache doesn't need mutable column container (CASSANDRA-5057)
 * apply disk_failure_policy to bad disks on initial directory creation 
   (CASSANDRA-4847)
 * Optimize name-based queries to use ArrayBackedSortedColumns (CASSANDRA-5043)
 * Fall back to old manifest if most recent is unparseable (CASSANDRA-5041)
 * pool [Compressed]RandomAccessReader objects on the partitioned read path
   (CASSANDRA-4942)
 * Add debug logging to list filenames processed by Directories.migrateFile 
   method (CASSANDRA-4939)
 * Expose black-listed directories via JMX (CASSANDRA-4848)
 * Log compaction merge counts (CASSANDRA-4894)
 * Minimize byte array allocation by AbstractData{Input,Output} (CASSANDRA-5090)
 * Add SSL support for the binary protocol (CASSANDRA-5031)
 * Allow non-schema system ks modification for shuffle to work (CASSANDRA-5097)
 * cqlsh: Add default limit to SELECT statements (CASSANDRA-4972)
 * cqlsh: fix DESCRIBE for 1.1 cfs in CQL3 (CASSANDRA-5101)
 * Correctly gossip with nodes >= 1.1.7 (CASSANDRA-5102)
 * Ensure CL guarantees on digest mismatch (CASSANDRA-5113)
 * Validate correctly selects on composite partition key (CASSANDRA-5122)
 * Fix exception when adding collection (CASSANDRA-5117)
 * Handle states for non-vnode clusters correctly (CASSANDRA-5127)
 * Refuse unrecognized replication and compaction strategy options (CASSANDRA-4795)
 * Pick the correct value validator in sstable2json for cql3 tables (CASSANDRA-5134)
 * Validate login for describe_keyspace, describe_keyspaces and set_keyspace
   (CASSANDRA-5144)
 * Fix inserting empty maps (CASSANDRA-5141)
 * Don't remove tokens from System table for node we know (CASSANDRA-5121)
 * fix streaming progress report for compresed files (CASSANDRA-5130)
 * Coverage analysis for low-CL queries (CASSANDRA-4858)
 * Stop interpreting dates as valid timeUUID value (CASSANDRA-4936)
 * Adds E notation for floating point numbers (CASSANDRA-4927)
 * Detect (and warn) unintentional use of the cql2 thrift methods when cql3 was
   intended (CASSANDRA-5172)
 * cli: Quote ks and cf names in schema output when needed (CASSANDRA-5052)
 * Fix cf name extraction from manifest in Directories.migrateFile() (CASSANDRA-5242)
 * Replace mistaken usage of commons-logging with slf4j (CASSANDRA-5464)
 * Ensure Jackson dependency matches lib (CASSANDRA-5126)
 * Expose droppable tombstone ratio stats over JMX (CASSANDRA-5159)
Merged from 1.1:
 * Simplify CompressedRandomAccessReader to work around JDK FD bug (CASSANDRA-5088)
 * Improve handling a changing target throttle rate mid-compaction (CASSANDRA-5087)
 * Pig: correctly decode row keys in widerow mode (CASSANDRA-5098)
 * nodetool repair command now prints progress (CASSANDRA-4767)
 * fix user defined compaction to run against 1.1 data directory (CASSANDRA-5118)
 * Fix CQL3 BATCH authorization caching (CASSANDRA-5145)
 * fix get_count returns incorrect value with TTL (CASSANDRA-5099)
 * better handling for mid-compaction failure (CASSANDRA-5137)
 * convert default marshallers list to map for better readability (CASSANDRA-5109)
 * fix ConcurrentModificationException in getBootstrapSource (CASSANDRA-5170)
 * fix sstable maxtimestamp for row deletes and pre-1.1.1 sstables (CASSANDRA-5153)
 * Fix thread growth on node removal (CASSANDRA-5175)
 * Make Ec2Region's datacenter name configurable (CASSANDRA-5155)


1.2.0
 * Disallow counters in collections (CASSANDRA-5082)
 * cqlsh: add unit tests (CASSANDRA-3920)
 * fix default bloom_filter_fp_chance for LeveledCompactionStrategy (CASSANDRA-5093)
Merged from 1.1:
 * add validation for get_range_slices with start_key and end_token (CASSANDRA-5089)


1.2.0-rc2
 * fix nodetool ownership display with vnodes (CASSANDRA-5065)
 * cqlsh: add DESCRIBE KEYSPACES command (CASSANDRA-5060)
 * Fix potential infinite loop when reloading CFS (CASSANDRA-5064)
 * Fix SimpleAuthorizer example (CASSANDRA-5072)
 * cqlsh: force CL.ONE for tracing and system.schema* queries (CASSANDRA-5070)
 * Includes cassandra-shuffle in the debian package (CASSANDRA-5058)
Merged from 1.1:
 * fix multithreaded compaction deadlock (CASSANDRA-4492)
 * fix temporarily missing schema after upgrade from pre-1.1.5 (CASSANDRA-5061)
 * Fix ALTER TABLE overriding compression options with defaults
   (CASSANDRA-4996, 5066)
 * fix specifying and altering crc_check_chance (CASSANDRA-5053)
 * fix Murmur3Partitioner ownership% calculation (CASSANDRA-5076)
 * Don't expire columns sooner than they should in 2ndary indexes (CASSANDRA-5079)


1.2-rc1
 * rename rpc_timeout settings to request_timeout (CASSANDRA-5027)
 * add BF with 0.1 FP to LCS by default (CASSANDRA-5029)
 * Fix preparing insert queries (CASSANDRA-5016)
 * Fix preparing queries with counter increment (CASSANDRA-5022)
 * Fix preparing updates with collections (CASSANDRA-5017)
 * Don't generate UUID based on other node address (CASSANDRA-5002)
 * Fix message when trying to alter a clustering key type (CASSANDRA-5012)
 * Update IAuthenticator to match the new IAuthorizer (CASSANDRA-5003)
 * Fix inserting only a key in CQL3 (CASSANDRA-5040)
 * Fix CQL3 token() function when used with strings (CASSANDRA-5050)
Merged from 1.1:
 * reduce log spam from invalid counter shards (CASSANDRA-5026)
 * Improve schema propagation performance (CASSANDRA-5025)
 * Fix for IndexHelper.IndexFor throws OOB Exception (CASSANDRA-5030)
 * cqlsh: make it possible to describe thrift CFs (CASSANDRA-4827)
 * cqlsh: fix timestamp formatting on some platforms (CASSANDRA-5046)


1.2-beta3
 * make consistency level configurable in cqlsh (CASSANDRA-4829)
 * fix cqlsh rendering of blob fields (CASSANDRA-4970)
 * fix cqlsh DESCRIBE command (CASSANDRA-4913)
 * save truncation position in system table (CASSANDRA-4906)
 * Move CompressionMetadata off-heap (CASSANDRA-4937)
 * allow CLI to GET cql3 columnfamily data (CASSANDRA-4924)
 * Fix rare race condition in getExpireTimeForEndpoint (CASSANDRA-4402)
 * acquire references to overlapping sstables during compaction so bloom filter
   doesn't get free'd prematurely (CASSANDRA-4934)
 * Don't share slice query filter in CQL3 SelectStatement (CASSANDRA-4928)
 * Separate tracing from Log4J (CASSANDRA-4861)
 * Exclude gcable tombstones from merkle-tree computation (CASSANDRA-4905)
 * Better printing of AbstractBounds for tracing (CASSANDRA-4931)
 * Optimize mostRecentTombstone check in CC.collectAllData (CASSANDRA-4883)
 * Change stream session ID to UUID to avoid collision from same node (CASSANDRA-4813)
 * Use Stats.db when bulk loading if present (CASSANDRA-4957)
 * Skip repair on system_trace and keyspaces with RF=1 (CASSANDRA-4956)
 * (cql3) Remove arbitrary SELECT limit (CASSANDRA-4918)
 * Correctly handle prepared operation on collections (CASSANDRA-4945)
 * Fix CQL3 LIMIT (CASSANDRA-4877)
 * Fix Stress for CQL3 (CASSANDRA-4979)
 * Remove cassandra specific exceptions from JMX interface (CASSANDRA-4893)
 * (CQL3) Force using ALLOW FILTERING on potentially inefficient queries (CASSANDRA-4915)
 * (cql3) Fix adding column when the table has collections (CASSANDRA-4982)
 * (cql3) Fix allowing collections with compact storage (CASSANDRA-4990)
 * (cql3) Refuse ttl/writetime function on collections (CASSANDRA-4992)
 * Replace IAuthority with new IAuthorizer (CASSANDRA-4874)
 * clqsh: fix KEY pseudocolumn escaping when describing Thrift tables
   in CQL3 mode (CASSANDRA-4955)
 * add basic authentication support for Pig CassandraStorage (CASSANDRA-3042)
 * fix CQL2 ALTER TABLE compaction_strategy_class altering (CASSANDRA-4965)
Merged from 1.1:
 * Fall back to old describe_splits if d_s_ex is not available (CASSANDRA-4803)
 * Improve error reporting when streaming ranges fail (CASSANDRA-5009)
 * Fix cqlsh timestamp formatting of timezone info (CASSANDRA-4746)
 * Fix assertion failure with leveled compaction (CASSANDRA-4799)
 * Check for null end_token in get_range_slice (CASSANDRA-4804)
 * Remove all remnants of removed nodes (CASSANDRA-4840)
 * Add aut-reloading of the log4j file in debian package (CASSANDRA-4855)
 * Fix estimated row cache entry size (CASSANDRA-4860)
 * reset getRangeSlice filter after finishing a row for get_paged_slice
   (CASSANDRA-4919)
 * expunge row cache post-truncate (CASSANDRA-4940)
 * Allow static CF definition with compact storage (CASSANDRA-4910)
 * Fix endless loop/compaction of schema_* CFs due to broken timestamps (CASSANDRA-4880)
 * Fix 'wrong class type' assertion in CounterColumn (CASSANDRA-4976)


1.2-beta2
 * fp rate of 1.0 disables BF entirely; LCS defaults to 1.0 (CASSANDRA-4876)
 * off-heap bloom filters for row keys (CASSANDRA_4865)
 * add extension point for sstable components (CASSANDRA-4049)
 * improve tracing output (CASSANDRA-4852, 4862)
 * make TRACE verb droppable (CASSANDRA-4672)
 * fix BulkLoader recognition of CQL3 columnfamilies (CASSANDRA-4755)
 * Sort commitlog segments for replay by id instead of mtime (CASSANDRA-4793)
 * Make hint delivery asynchronous (CASSANDRA-4761)
 * Pluggable Thrift transport factories for CLI and cqlsh (CASSANDRA-4609, 4610)
 * cassandra-cli: allow Double value type to be inserted to a column (CASSANDRA-4661)
 * Add ability to use custom TServerFactory implementations (CASSANDRA-4608)
 * optimize batchlog flushing to skip successful batches (CASSANDRA-4667)
 * include metadata for system keyspace itself in schema tables (CASSANDRA-4416)
 * add check to PropertyFileSnitch to verify presence of location for
   local node (CASSANDRA-4728)
 * add PBSPredictor consistency modeler (CASSANDRA-4261)
 * remove vestiges of Thrift unframed mode (CASSANDRA-4729)
 * optimize single-row PK lookups (CASSANDRA-4710)
 * adjust blockFor calculation to account for pending ranges due to node 
   movement (CASSANDRA-833)
 * Change CQL version to 3.0.0 and stop accepting 3.0.0-beta1 (CASSANDRA-4649)
 * (CQL3) Make prepared statement global instead of per connection 
   (CASSANDRA-4449)
 * Fix scrubbing of CQL3 created tables (CASSANDRA-4685)
 * (CQL3) Fix validation when using counter and regular columns in the same 
   table (CASSANDRA-4706)
 * Fix bug starting Cassandra with simple authentication (CASSANDRA-4648)
 * Add support for batchlog in CQL3 (CASSANDRA-4545, 4738)
 * Add support for multiple column family outputs in CFOF (CASSANDRA-4208)
 * Support repairing only the local DC nodes (CASSANDRA-4747)
 * Use rpc_address for binary protocol and change default port (CASSANDRA-4751)
 * Fix use of collections in prepared statements (CASSANDRA-4739)
 * Store more information into peers table (CASSANDRA-4351, 4814)
 * Configurable bucket size for size tiered compaction (CASSANDRA-4704)
 * Run leveled compaction in parallel (CASSANDRA-4310)
 * Fix potential NPE during CFS reload (CASSANDRA-4786)
 * Composite indexes may miss results (CASSANDRA-4796)
 * Move consistency level to the protocol level (CASSANDRA-4734, 4824)
 * Fix Subcolumn slice ends not respected (CASSANDRA-4826)
 * Fix Assertion error in cql3 select (CASSANDRA-4783)
 * Fix list prepend logic (CQL3) (CASSANDRA-4835)
 * Add booleans as literals in CQL3 (CASSANDRA-4776)
 * Allow renaming PK columns in CQL3 (CASSANDRA-4822)
 * Fix binary protocol NEW_NODE event (CASSANDRA-4679)
 * Fix potential infinite loop in tombstone compaction (CASSANDRA-4781)
 * Remove system tables accounting from schema (CASSANDRA-4850)
 * (cql3) Force provided columns in clustering key order in 
   'CLUSTERING ORDER BY' (CASSANDRA-4881)
 * Fix composite index bug (CASSANDRA-4884)
 * Fix short read protection for CQL3 (CASSANDRA-4882)
 * Add tracing support to the binary protocol (CASSANDRA-4699)
 * (cql3) Don't allow prepared marker inside collections (CASSANDRA-4890)
 * Re-allow order by on non-selected columns (CASSANDRA-4645)
 * Bug when composite index is created in a table having collections (CASSANDRA-4909)
 * log index scan subject in CompositesSearcher (CASSANDRA-4904)
Merged from 1.1:
 * add get[Row|Key]CacheEntries to CacheServiceMBean (CASSANDRA-4859)
 * fix get_paged_slice to wrap to next row correctly (CASSANDRA-4816)
 * fix indexing empty column values (CASSANDRA-4832)
 * allow JdbcDate to compose null Date objects (CASSANDRA-4830)
 * fix possible stackoverflow when compacting 1000s of sstables
   (CASSANDRA-4765)
 * fix wrong leveled compaction progress calculation (CASSANDRA-4807)
 * add a close() method to CRAR to prevent leaking file descriptors (CASSANDRA-4820)
 * fix potential infinite loop in get_count (CASSANDRA-4833)
 * fix compositeType.{get/from}String methods (CASSANDRA-4842)
 * (CQL) fix CREATE COLUMNFAMILY permissions check (CASSANDRA-4864)
 * Fix DynamicCompositeType same type comparison (CASSANDRA-4711)
 * Fix duplicate SSTable reference when stream session failed (CASSANDRA-3306)
 * Allow static CF definition with compact storage (CASSANDRA-4910)
 * Fix endless loop/compaction of schema_* CFs due to broken timestamps (CASSANDRA-4880)
 * Fix 'wrong class type' assertion in CounterColumn (CASSANDRA-4976)


1.2-beta1
 * add atomic_batch_mutate (CASSANDRA-4542, -4635)
 * increase default max_hint_window_in_ms to 3h (CASSANDRA-4632)
 * include message initiation time to replicas so they can more
   accurately drop timed-out requests (CASSANDRA-2858)
 * fix clientutil.jar dependencies (CASSANDRA-4566)
 * optimize WriteResponse (CASSANDRA-4548)
 * new metrics (CASSANDRA-4009)
 * redesign KEYS indexes to avoid read-before-write (CASSANDRA-2897)
 * debug tracing (CASSANDRA-1123)
 * parallelize row cache loading (CASSANDRA-4282)
 * Make compaction, flush JBOD-aware (CASSANDRA-4292)
 * run local range scans on the read stage (CASSANDRA-3687)
 * clean up ioexceptions (CASSANDRA-2116)
 * add disk_failure_policy (CASSANDRA-2118)
 * Introduce new json format with row level deletion (CASSANDRA-4054)
 * remove redundant "name" column from schema_keyspaces (CASSANDRA-4433)
 * improve "nodetool ring" handling of multi-dc clusters (CASSANDRA-3047)
 * update NTS calculateNaturalEndpoints to be O(N log N) (CASSANDRA-3881)
 * split up rpc timeout by operation type (CASSANDRA-2819)
 * rewrite key cache save/load to use only sequential i/o (CASSANDRA-3762)
 * update MS protocol with a version handshake + broadcast address id
   (CASSANDRA-4311)
 * multithreaded hint replay (CASSANDRA-4189)
 * add inter-node message compression (CASSANDRA-3127)
 * remove COPP (CASSANDRA-2479)
 * Track tombstone expiration and compact when tombstone content is
   higher than a configurable threshold, default 20% (CASSANDRA-3442, 4234)
 * update MurmurHash to version 3 (CASSANDRA-2975)
 * (CLI) track elapsed time for `delete' operation (CASSANDRA-4060)
 * (CLI) jline version is bumped to 1.0 to properly  support
   'delete' key function (CASSANDRA-4132)
 * Save IndexSummary into new SSTable 'Summary' component (CASSANDRA-2392, 4289)
 * Add support for range tombstones (CASSANDRA-3708)
 * Improve MessagingService efficiency (CASSANDRA-3617)
 * Avoid ID conflicts from concurrent schema changes (CASSANDRA-3794)
 * Set thrift HSHA server thread limit to unlimited by default (CASSANDRA-4277)
 * Avoids double serialization of CF id in RowMutation messages
   (CASSANDRA-4293)
 * stream compressed sstables directly with java nio (CASSANDRA-4297)
 * Support multiple ranges in SliceQueryFilter (CASSANDRA-3885)
 * Add column metadata to system column families (CASSANDRA-4018)
 * (cql3) Always use composite types by default (CASSANDRA-4329)
 * (cql3) Add support for set, map and list (CASSANDRA-3647)
 * Validate date type correctly (CASSANDRA-4441)
 * (cql3) Allow definitions with only a PK (CASSANDRA-4361)
 * (cql3) Add support for row key composites (CASSANDRA-4179)
 * improve DynamicEndpointSnitch by using reservoir sampling (CASSANDRA-4038)
 * (cql3) Add support for 2ndary indexes (CASSANDRA-3680)
 * (cql3) fix defining more than one PK to be invalid (CASSANDRA-4477)
 * remove schema agreement checking from all external APIs (Thrift, CQL and CQL3) (CASSANDRA-4487)
 * add Murmur3Partitioner and make it default for new installations (CASSANDRA-3772, 4621)
 * (cql3) update pseudo-map syntax to use map syntax (CASSANDRA-4497)
 * Finer grained exceptions hierarchy and provides error code with exceptions (CASSANDRA-3979)
 * Adds events push to binary protocol (CASSANDRA-4480)
 * Rewrite nodetool help (CASSANDRA-2293)
 * Make CQL3 the default for CQL (CASSANDRA-4640)
 * update stress tool to be able to use CQL3 (CASSANDRA-4406)
 * Accept all thrift update on CQL3 cf but don't expose their metadata (CASSANDRA-4377)
 * Replace Throttle with Guava's RateLimiter for HintedHandOff (CASSANDRA-4541)
 * fix counter add/get using CQL2 and CQL3 in stress tool (CASSANDRA-4633)
 * Add sstable count per level to cfstats (CASSANDRA-4537)
 * (cql3) Add ALTER KEYSPACE statement (CASSANDRA-4611)
 * (cql3) Allow defining default consistency levels (CASSANDRA-4448)
 * (cql3) Fix queries using LIMIT missing results (CASSANDRA-4579)
 * fix cross-version gossip messaging (CASSANDRA-4576)
 * added inet data type (CASSANDRA-4627)


1.1.6
 * Wait for writes on synchronous read digest mismatch (CASSANDRA-4792)
 * fix commitlog replay for nanotime-infected sstables (CASSANDRA-4782)
 * preflight check ttl for maximum of 20 years (CASSANDRA-4771)
 * (Pig) fix widerow input with single column rows (CASSANDRA-4789)
 * Fix HH to compact with correct gcBefore, which avoids wiping out
   undelivered hints (CASSANDRA-4772)
 * LCS will merge up to 32 L0 sstables as intended (CASSANDRA-4778)
 * NTS will default unconfigured DC replicas to zero (CASSANDRA-4675)
 * use default consistency level in counter validation if none is
   explicitly provide (CASSANDRA-4700)
 * Improve IAuthority interface by introducing fine-grained
   access permissions and grant/revoke commands (CASSANDRA-4490, 4644)
 * fix assumption error in CLI when updating/describing keyspace 
   (CASSANDRA-4322)
 * Adds offline sstablescrub to debian packaging (CASSANDRA-4642)
 * Automatic fixing of overlapping leveled sstables (CASSANDRA-4644)
 * fix error when using ORDER BY with extended selections (CASSANDRA-4689)
 * (CQL3) Fix validation for IN queries for non-PK cols (CASSANDRA-4709)
 * fix re-created keyspace disappering after 1.1.5 upgrade 
   (CASSANDRA-4698, 4752)
 * (CLI) display elapsed time in 2 fraction digits (CASSANDRA-3460)
 * add authentication support to sstableloader (CASSANDRA-4712)
 * Fix CQL3 'is reversed' logic (CASSANDRA-4716, 4759)
 * (CQL3) Don't return ReversedType in result set metadata (CASSANDRA-4717)
 * Backport adding AlterKeyspace statement (CASSANDRA-4611)
 * (CQL3) Correcty accept upper-case data types (CASSANDRA-4770)
 * Add binary protocol events for schema changes (CASSANDRA-4684)
Merged from 1.0:
 * Switch from NBHM to CHM in MessagingService's callback map, which
   prevents OOM in long-running instances (CASSANDRA-4708)


1.1.5
 * add SecondaryIndex.reload API (CASSANDRA-4581)
 * use millis + atomicint for commitlog segment creation instead of
   nanotime, which has issues under some hypervisors (CASSANDRA-4601)
 * fix FD leak in slice queries (CASSANDRA-4571)
 * avoid recursion in leveled compaction (CASSANDRA-4587)
 * increase stack size under Java7 to 180K
 * Log(info) schema changes (CASSANDRA-4547)
 * Change nodetool setcachecapcity to manipulate global caches (CASSANDRA-4563)
 * (cql3) fix setting compaction strategy (CASSANDRA-4597)
 * fix broken system.schema_* timestamps on system startup (CASSANDRA-4561)
 * fix wrong skip of cache saving (CASSANDRA-4533)
 * Avoid NPE when lost+found is in data dir (CASSANDRA-4572)
 * Respect five-minute flush moratorium after initial CL replay (CASSANDRA-4474)
 * Adds ntp as recommended in debian packaging (CASSANDRA-4606)
 * Configurable transport in CF Record{Reader|Writer} (CASSANDRA-4558)
 * (cql3) fix potential NPE with both equal and unequal restriction (CASSANDRA-4532)
 * (cql3) improves ORDER BY validation (CASSANDRA-4624)
 * Fix potential deadlock during counter writes (CASSANDRA-4578)
 * Fix cql error with ORDER BY when using IN (CASSANDRA-4612)
Merged from 1.0:
 * increase Xss to 160k to accomodate latest 1.6 JVMs (CASSANDRA-4602)
 * fix toString of hint destination tokens (CASSANDRA-4568)
 * Fix multiple values for CurrentLocal NodeID (CASSANDRA-4626)


1.1.4
 * fix offline scrub to catch >= out of order rows (CASSANDRA-4411)
 * fix cassandra-env.sh on RHEL and other non-dash-based systems 
   (CASSANDRA-4494)
Merged from 1.0:
 * (Hadoop) fix setting key length for old-style mapred api (CASSANDRA-4534)
 * (Hadoop) fix iterating through a resultset consisting entirely
   of tombstoned rows (CASSANDRA-4466)


1.1.3
 * (cqlsh) add COPY TO (CASSANDRA-4434)
 * munmap commitlog segments before rename (CASSANDRA-4337)
 * (JMX) rename getRangeKeySample to sampleKeyRange to avoid returning
   multi-MB results as an attribute (CASSANDRA-4452)
 * flush based on data size, not throughput; overwritten columns no 
   longer artificially inflate liveRatio (CASSANDRA-4399)
 * update default commitlog segment size to 32MB and total commitlog
   size to 32/1024 MB for 32/64 bit JVMs, respectively (CASSANDRA-4422)
 * avoid using global partitioner to estimate ranges in index sstables
   (CASSANDRA-4403)
 * restore pre-CASSANDRA-3862 approach to removing expired tombstones
   from row cache during compaction (CASSANDRA-4364)
 * (stress) support for CQL prepared statements (CASSANDRA-3633)
 * Correctly catch exception when Snappy cannot be loaded (CASSANDRA-4400)
 * (cql3) Support ORDER BY when IN condition is given in WHERE clause (CASSANDRA-4327)
 * (cql3) delete "component_index" column on DROP TABLE call (CASSANDRA-4420)
 * change nanoTime() to currentTimeInMillis() in schema related code (CASSANDRA-4432)
 * add a token generation tool (CASSANDRA-3709)
 * Fix LCS bug with sstable containing only 1 row (CASSANDRA-4411)
 * fix "Can't Modify Index Name" problem on CF update (CASSANDRA-4439)
 * Fix assertion error in getOverlappingSSTables during repair (CASSANDRA-4456)
 * fix nodetool's setcompactionthreshold command (CASSANDRA-4455)
 * Ensure compacted files are never used, to avoid counter overcount (CASSANDRA-4436)
Merged from 1.0:
 * Push the validation of secondary index values to the SecondaryIndexManager (CASSANDRA-4240)
 * allow dropping columns shadowed by not-yet-expired supercolumn or row
   tombstones in PrecompactedRow (CASSANDRA-4396)


1.1.2
 * Fix cleanup not deleting index entries (CASSANDRA-4379)
 * Use correct partitioner when saving + loading caches (CASSANDRA-4331)
 * Check schema before trying to export sstable (CASSANDRA-2760)
 * Raise a meaningful exception instead of NPE when PFS encounters
   an unconfigured node + no default (CASSANDRA-4349)
 * fix bug in sstable blacklisting with LCS (CASSANDRA-4343)
 * LCS no longer promotes tiny sstables out of L0 (CASSANDRA-4341)
 * skip tombstones during hint replay (CASSANDRA-4320)
 * fix NPE in compactionstats (CASSANDRA-4318)
 * enforce 1m min keycache for auto (CASSANDRA-4306)
 * Have DeletedColumn.isMFD always return true (CASSANDRA-4307)
 * (cql3) exeption message for ORDER BY constraints said primary filter can be
    an IN clause, which is misleading (CASSANDRA-4319)
 * (cql3) Reject (not yet supported) creation of 2ndardy indexes on tables with
   composite primary keys (CASSANDRA-4328)
 * Set JVM stack size to 160k for java 7 (CASSANDRA-4275)
 * cqlsh: add COPY command to load data from CSV flat files (CASSANDRA-4012)
 * CFMetaData.fromThrift to throw ConfigurationException upon error (CASSANDRA-4353)
 * Use CF comparator to sort indexed columns in SecondaryIndexManager
   (CASSANDRA-4365)
 * add strategy_options to the KSMetaData.toString() output (CASSANDRA-4248)
 * (cql3) fix range queries containing unqueried results (CASSANDRA-4372)
 * (cql3) allow updating column_alias types (CASSANDRA-4041)
 * (cql3) Fix deletion bug (CASSANDRA-4193)
 * Fix computation of overlapping sstable for leveled compaction (CASSANDRA-4321)
 * Improve scrub and allow to run it offline (CASSANDRA-4321)
 * Fix assertionError in StorageService.bulkLoad (CASSANDRA-4368)
 * (cqlsh) add option to authenticate to a keyspace at startup (CASSANDRA-4108)
 * (cqlsh) fix ASSUME functionality (CASSANDRA-4352)
 * Fix ColumnFamilyRecordReader to not return progress > 100% (CASSANDRA-3942)
Merged from 1.0:
 * Set gc_grace on index CF to 0 (CASSANDRA-4314)


1.1.1
 * add populate_io_cache_on_flush option (CASSANDRA-2635)
 * allow larger cache capacities than 2GB (CASSANDRA-4150)
 * add getsstables command to nodetool (CASSANDRA-4199)
 * apply parent CF compaction settings to secondary index CFs (CASSANDRA-4280)
 * preserve commitlog size cap when recycling segments at startup
   (CASSANDRA-4201)
 * (Hadoop) fix split generation regression (CASSANDRA-4259)
 * ignore min/max compactions settings in LCS, while preserving
   behavior that min=max=0 disables autocompaction (CASSANDRA-4233)
 * log number of rows read from saved cache (CASSANDRA-4249)
 * calculate exact size required for cleanup operations (CASSANDRA-1404)
 * avoid blocking additional writes during flush when the commitlog
   gets behind temporarily (CASSANDRA-1991)
 * enable caching on index CFs based on data CF cache setting (CASSANDRA-4197)
 * warn on invalid replication strategy creation options (CASSANDRA-4046)
 * remove [Freeable]Memory finalizers (CASSANDRA-4222)
 * include tombstone size in ColumnFamily.size, which can prevent OOM
   during sudden mass delete operations by yielding a nonzero liveRatio
   (CASSANDRA-3741)
 * Open 1 sstableScanner per level for leveled compaction (CASSANDRA-4142)
 * Optimize reads when row deletion timestamps allow us to restrict
   the set of sstables we check (CASSANDRA-4116)
 * add support for commitlog archiving and point-in-time recovery
   (CASSANDRA-3690)
 * avoid generating redundant compaction tasks during streaming
   (CASSANDRA-4174)
 * add -cf option to nodetool snapshot, and takeColumnFamilySnapshot to
   StorageService mbean (CASSANDRA-556)
 * optimize cleanup to drop entire sstables where possible (CASSANDRA-4079)
 * optimize truncate when autosnapshot is disabled (CASSANDRA-4153)
 * update caches to use byte[] keys to reduce memory overhead (CASSANDRA-3966)
 * add column limit to cli (CASSANDRA-3012, 4098)
 * clean up and optimize DataOutputBuffer, used by CQL compression and
   CompositeType (CASSANDRA-4072)
 * optimize commitlog checksumming (CASSANDRA-3610)
 * identify and blacklist corrupted SSTables from future compactions 
   (CASSANDRA-2261)
 * Move CfDef and KsDef validation out of thrift (CASSANDRA-4037)
 * Expose API to repair a user provided range (CASSANDRA-3912)
 * Add way to force the cassandra-cli to refresh its schema (CASSANDRA-4052)
 * Avoid having replicate on write tasks stacking up at CL.ONE (CASSANDRA-2889)
 * (cql3) Backwards compatibility for composite comparators in non-cql3-aware
   clients (CASSANDRA-4093)
 * (cql3) Fix order by for reversed queries (CASSANDRA-4160)
 * (cql3) Add ReversedType support (CASSANDRA-4004)
 * (cql3) Add timeuuid type (CASSANDRA-4194)
 * (cql3) Minor fixes (CASSANDRA-4185)
 * (cql3) Fix prepared statement in BATCH (CASSANDRA-4202)
 * (cql3) Reduce the list of reserved keywords (CASSANDRA-4186)
 * (cql3) Move max/min compaction thresholds to compaction strategy options
   (CASSANDRA-4187)
 * Fix exception during move when localhost is the only source (CASSANDRA-4200)
 * (cql3) Allow paging through non-ordered partitioner results (CASSANDRA-3771)
 * (cql3) Fix drop index (CASSANDRA-4192)
 * (cql3) Don't return range ghosts anymore (CASSANDRA-3982)
 * fix re-creating Keyspaces/ColumnFamilies with the same name as dropped
   ones (CASSANDRA-4219)
 * fix SecondaryIndex LeveledManifest save upon snapshot (CASSANDRA-4230)
 * fix missing arrayOffset in FBUtilities.hash (CASSANDRA-4250)
 * (cql3) Add name of parameters in CqlResultSet (CASSANDRA-4242)
 * (cql3) Correctly validate order by queries (CASSANDRA-4246)
 * rename stress to cassandra-stress for saner packaging (CASSANDRA-4256)
 * Fix exception on colum metadata with non-string comparator (CASSANDRA-4269)
 * Check for unknown/invalid compression options (CASSANDRA-4266)
 * (cql3) Adds simple access to column timestamp and ttl (CASSANDRA-4217)
 * (cql3) Fix range queries with secondary indexes (CASSANDRA-4257)
 * Better error messages from improper input in cli (CASSANDRA-3865)
 * Try to stop all compaction upon Keyspace or ColumnFamily drop (CASSANDRA-4221)
 * (cql3) Allow keyspace properties to contain hyphens (CASSANDRA-4278)
 * (cql3) Correctly validate keyspace access in create table (CASSANDRA-4296)
 * Avoid deadlock in migration stage (CASSANDRA-3882)
 * Take supercolumn names and deletion info into account in memtable throughput
   (CASSANDRA-4264)
 * Add back backward compatibility for old style replication factor (CASSANDRA-4294)
 * Preserve compatibility with pre-1.1 index queries (CASSANDRA-4262)
Merged from 1.0:
 * Fix super columns bug where cache is not updated (CASSANDRA-4190)
 * fix maxTimestamp to include row tombstones (CASSANDRA-4116)
 * (CLI) properly handle quotes in create/update keyspace commands (CASSANDRA-4129)
 * Avoids possible deadlock during bootstrap (CASSANDRA-4159)
 * fix stress tool that hangs forever on timeout or error (CASSANDRA-4128)
 * stress tool to return appropriate exit code on failure (CASSANDRA-4188)
 * fix compaction NPE when out of disk space and assertions disabled
   (CASSANDRA-3985)
 * synchronize LCS getEstimatedTasks to avoid CME (CASSANDRA-4255)
 * ensure unique streaming session id's (CASSANDRA-4223)
 * kick off background compaction when min/max thresholds change 
   (CASSANDRA-4279)
 * improve ability of STCS.getBuckets to deal with 100s of 1000s of
   sstables, such as when convertinb back from LCS (CASSANDRA-4287)
 * Oversize integer in CQL throws NumberFormatException (CASSANDRA-4291)
 * fix 1.0.x node join to mixed version cluster, other nodes >= 1.1 (CASSANDRA-4195)
 * Fix LCS splitting sstable base on uncompressed size (CASSANDRA-4419)
 * Push the validation of secondary index values to the SecondaryIndexManager (CASSANDRA-4240)
 * Don't purge columns during upgradesstables (CASSANDRA-4462)
 * Make cqlsh work with piping (CASSANDRA-4113)
 * Validate arguments for nodetool decommission (CASSANDRA-4061)
 * Report thrift status in nodetool info (CASSANDRA-4010)


1.1.0-final
 * average a reduced liveRatio estimate with the previous one (CASSANDRA-4065)
 * Allow KS and CF names up to 48 characters (CASSANDRA-4157)
 * fix stress build (CASSANDRA-4140)
 * add time remaining estimate to nodetool compactionstats (CASSANDRA-4167)
 * (cql) fix NPE in cql3 ALTER TABLE (CASSANDRA-4163)
 * (cql) Add support for CL.TWO and CL.THREE in CQL (CASSANDRA-4156)
 * (cql) Fix type in CQL3 ALTER TABLE preventing update (CASSANDRA-4170)
 * (cql) Throw invalid exception from CQL3 on obsolete options (CASSANDRA-4171)
 * (cqlsh) fix recognizing uppercase SELECT keyword (CASSANDRA-4161)
 * Pig: wide row support (CASSANDRA-3909)
Merged from 1.0:
 * avoid streaming empty files with bulk loader if sstablewriter errors out
   (CASSANDRA-3946)


1.1-rc1
 * Include stress tool in binary builds (CASSANDRA-4103)
 * (Hadoop) fix wide row iteration when last row read was deleted
   (CASSANDRA-4154)
 * fix read_repair_chance to really default to 0.1 in the cli (CASSANDRA-4114)
 * Adds caching and bloomFilterFpChange to CQL options (CASSANDRA-4042)
 * Adds posibility to autoconfigure size of the KeyCache (CASSANDRA-4087)
 * fix KEYS index from skipping results (CASSANDRA-3996)
 * Remove sliced_buffer_size_in_kb dead option (CASSANDRA-4076)
 * make loadNewSStable preserve sstable version (CASSANDRA-4077)
 * Respect 1.0 cache settings as much as possible when upgrading 
   (CASSANDRA-4088)
 * relax path length requirement for sstable files when upgrading on 
   non-Windows platforms (CASSANDRA-4110)
 * fix terminination of the stress.java when errors were encountered
   (CASSANDRA-4128)
 * Move CfDef and KsDef validation out of thrift (CASSANDRA-4037)
 * Fix get_paged_slice (CASSANDRA-4136)
 * CQL3: Support slice with exclusive start and stop (CASSANDRA-3785)
Merged from 1.0:
 * support PropertyFileSnitch in bulk loader (CASSANDRA-4145)
 * add auto_snapshot option allowing disabling snapshot before drop/truncate
   (CASSANDRA-3710)
 * allow short snitch names (CASSANDRA-4130)


1.1-beta2
 * rename loaded sstables to avoid conflicts with local snapshots
   (CASSANDRA-3967)
 * start hint replay as soon as FD notifies that the target is back up
   (CASSANDRA-3958)
 * avoid unproductive deserializing of cached rows during compaction
   (CASSANDRA-3921)
 * fix concurrency issues with CQL keyspace creation (CASSANDRA-3903)
 * Show Effective Owership via Nodetool ring <keyspace> (CASSANDRA-3412)
 * Update ORDER BY syntax for CQL3 (CASSANDRA-3925)
 * Fix BulkRecordWriter to not throw NPE if reducer gets no map data from Hadoop (CASSANDRA-3944)
 * Fix bug with counters in super columns (CASSANDRA-3821)
 * Remove deprecated merge_shard_chance (CASSANDRA-3940)
 * add a convenient way to reset a node's schema (CASSANDRA-2963)
 * fix for intermittent SchemaDisagreementException (CASSANDRA-3884)
 * CLI `list <CF>` to limit number of columns and their order (CASSANDRA-3012)
 * ignore deprecated KsDef/CfDef/ColumnDef fields in native schema (CASSANDRA-3963)
 * CLI to report when unsupported column_metadata pair was given (CASSANDRA-3959)
 * reincarnate removed and deprecated KsDef/CfDef attributes (CASSANDRA-3953)
 * Fix race between writes and read for cache (CASSANDRA-3862)
 * perform static initialization of StorageProxy on start-up (CASSANDRA-3797)
 * support trickling fsync() on writes (CASSANDRA-3950)
 * expose counters for unavailable/timeout exceptions given to thrift clients (CASSANDRA-3671)
 * avoid quadratic startup time in LeveledManifest (CASSANDRA-3952)
 * Add type information to new schema_ columnfamilies and remove thrift
   serialization for schema (CASSANDRA-3792)
 * add missing column validator options to the CLI help (CASSANDRA-3926)
 * skip reading saved key cache if CF's caching strategy is NONE or ROWS_ONLY (CASSANDRA-3954)
 * Unify migration code (CASSANDRA-4017)
Merged from 1.0:
 * cqlsh: guess correct version of Python for Arch Linux (CASSANDRA-4090)
 * (CLI) properly handle quotes in create/update keyspace commands (CASSANDRA-4129)
 * Avoids possible deadlock during bootstrap (CASSANDRA-4159)
 * fix stress tool that hangs forever on timeout or error (CASSANDRA-4128)
 * Fix super columns bug where cache is not updated (CASSANDRA-4190)
 * stress tool to return appropriate exit code on failure (CASSANDRA-4188)


1.0.9
 * improve index sampling performance (CASSANDRA-4023)
 * always compact away deleted hints immediately after handoff (CASSANDRA-3955)
 * delete hints from dropped ColumnFamilies on handoff instead of
   erroring out (CASSANDRA-3975)
 * add CompositeType ref to the CLI doc for create/update column family (CASSANDRA-3980)
 * Pig: support Counter ColumnFamilies (CASSANDRA-3973)
 * Pig: Composite column support (CASSANDRA-3684)
 * Avoid NPE during repair when a keyspace has no CFs (CASSANDRA-3988)
 * Fix division-by-zero error on get_slice (CASSANDRA-4000)
 * don't change manifest level for cleanup, scrub, and upgradesstables
   operations under LeveledCompactionStrategy (CASSANDRA-3989, 4112)
 * fix race leading to super columns assertion failure (CASSANDRA-3957)
 * fix NPE on invalid CQL delete command (CASSANDRA-3755)
 * allow custom types in CLI's assume command (CASSANDRA-4081)
 * fix totalBytes count for parallel compactions (CASSANDRA-3758)
 * fix intermittent NPE in get_slice (CASSANDRA-4095)
 * remove unnecessary asserts in native code interfaces (CASSANDRA-4096)
 * Validate blank keys in CQL to avoid assertion errors (CASSANDRA-3612)
 * cqlsh: fix bad decoding of some column names (CASSANDRA-4003)
 * cqlsh: fix incorrect padding with unicode chars (CASSANDRA-4033)
 * Fix EC2 snitch incorrectly reporting region (CASSANDRA-4026)
 * Shut down thrift during decommission (CASSANDRA-4086)
 * Expose nodetool cfhistograms for 2ndary indexes (CASSANDRA-4063)
Merged from 0.8:
 * Fix ConcurrentModificationException in gossiper (CASSANDRA-4019)


1.1-beta1
 * (cqlsh)
   + add SOURCE and CAPTURE commands, and --file option (CASSANDRA-3479)
   + add ALTER COLUMNFAMILY WITH (CASSANDRA-3523)
   + bundle Python dependencies with Cassandra (CASSANDRA-3507)
   + added to Debian package (CASSANDRA-3458)
   + display byte data instead of erroring out on decode failure 
     (CASSANDRA-3874)
 * add nodetool rebuild_index (CASSANDRA-3583)
 * add nodetool rangekeysample (CASSANDRA-2917)
 * Fix streaming too much data during move operations (CASSANDRA-3639)
 * Nodetool and CLI connect to localhost by default (CASSANDRA-3568)
 * Reduce memory used by primary index sample (CASSANDRA-3743)
 * (Hadoop) separate input/output configurations (CASSANDRA-3197, 3765)
 * avoid returning internal Cassandra classes over JMX (CASSANDRA-2805)
 * add row-level isolation via SnapTree (CASSANDRA-2893)
 * Optimize key count estimation when opening sstable on startup
   (CASSANDRA-2988)
 * multi-dc replication optimization supporting CL > ONE (CASSANDRA-3577)
 * add command to stop compactions (CASSANDRA-1740, 3566, 3582)
 * multithreaded streaming (CASSANDRA-3494)
 * removed in-tree redhat spec (CASSANDRA-3567)
 * "defragment" rows for name-based queries under STCS, again (CASSANDRA-2503)
 * Recycle commitlog segments for improved performance 
   (CASSANDRA-3411, 3543, 3557, 3615)
 * update size-tiered compaction to prioritize small tiers (CASSANDRA-2407)
 * add message expiration logic to OutboundTcpConnection (CASSANDRA-3005)
 * off-heap cache to use sun.misc.Unsafe instead of JNA (CASSANDRA-3271)
 * EACH_QUORUM is only supported for writes (CASSANDRA-3272)
 * replace compactionlock use in schema migration by checking CFS.isValid
   (CASSANDRA-3116)
 * recognize that "SELECT first ... *" isn't really "SELECT *" (CASSANDRA-3445)
 * Use faster bytes comparison (CASSANDRA-3434)
 * Bulk loader is no longer a fat client, (HADOOP) bulk load output format
   (CASSANDRA-3045)
 * (Hadoop) add support for KeyRange.filter
 * remove assumption that keys and token are in bijection
   (CASSANDRA-1034, 3574, 3604)
 * always remove endpoints from delevery queue in HH (CASSANDRA-3546)
 * fix race between cf flush and its 2ndary indexes flush (CASSANDRA-3547)
 * fix potential race in AES when a repair fails (CASSANDRA-3548)
 * Remove columns shadowed by a deleted container even when we cannot purge
   (CASSANDRA-3538)
 * Improve memtable slice iteration performance (CASSANDRA-3545)
 * more efficient allocation of small bloom filters (CASSANDRA-3618)
 * Use separate writer thread in SSTableSimpleUnsortedWriter (CASSANDRA-3619)
 * fsync the directory after new sstable or commitlog segment are created (CASSANDRA-3250)
 * fix minor issues reported by FindBugs (CASSANDRA-3658)
 * global key/row caches (CASSANDRA-3143, 3849)
 * optimize memtable iteration during range scan (CASSANDRA-3638)
 * introduce 'crc_check_chance' in CompressionParameters to support
   a checksum percentage checking chance similarly to read-repair (CASSANDRA-3611)
 * a way to deactivate global key/row cache on per-CF basis (CASSANDRA-3667)
 * fix LeveledCompactionStrategy broken because of generation pre-allocation
   in LeveledManifest (CASSANDRA-3691)
 * finer-grained control over data directories (CASSANDRA-2749)
 * Fix ClassCastException during hinted handoff (CASSANDRA-3694)
 * Upgrade Thrift to 0.7 (CASSANDRA-3213)
 * Make stress.java insert operation to use microseconds (CASSANDRA-3725)
 * Allows (internally) doing a range query with a limit of columns instead of
   rows (CASSANDRA-3742)
 * Allow rangeSlice queries to be start/end inclusive/exclusive (CASSANDRA-3749)
 * Fix BulkLoader to support new SSTable layout and add stream
   throttling to prevent an NPE when there is no yaml config (CASSANDRA-3752)
 * Allow concurrent schema migrations (CASSANDRA-1391, 3832)
 * Add SnapshotCommand to trigger snapshot on remote node (CASSANDRA-3721)
 * Make CFMetaData conversions to/from thrift/native schema inverses
   (CASSANDRA_3559)
 * Add initial code for CQL 3.0-beta (CASSANDRA-2474, 3781, 3753)
 * Add wide row support for ColumnFamilyInputFormat (CASSANDRA-3264)
 * Allow extending CompositeType comparator (CASSANDRA-3657)
 * Avoids over-paging during get_count (CASSANDRA-3798)
 * Add new command to rebuild a node without (repair) merkle tree calculations
   (CASSANDRA-3483, 3922)
 * respect not only row cache capacity but caching mode when
   trying to read data (CASSANDRA-3812)
 * fix system tests (CASSANDRA-3827)
 * CQL support for altering row key type in ALTER TABLE (CASSANDRA-3781)
 * turn compression on by default (CASSANDRA-3871)
 * make hexToBytes refuse invalid input (CASSANDRA-2851)
 * Make secondary indexes CF inherit compression and compaction from their
   parent CF (CASSANDRA-3877)
 * Finish cleanup up tombstone purge code (CASSANDRA-3872)
 * Avoid NPE on aboarted stream-out sessions (CASSANDRA-3904)
 * BulkRecordWriter throws NPE for counter columns (CASSANDRA-3906)
 * Support compression using BulkWriter (CASSANDRA-3907)


1.0.8
 * fix race between cleanup and flush on secondary index CFSes (CASSANDRA-3712)
 * avoid including non-queried nodes in rangeslice read repair
   (CASSANDRA-3843)
 * Only snapshot CF being compacted for snapshot_before_compaction 
   (CASSANDRA-3803)
 * Log active compactions in StatusLogger (CASSANDRA-3703)
 * Compute more accurate compaction score per level (CASSANDRA-3790)
 * Return InvalidRequest when using a keyspace that doesn't exist
   (CASSANDRA-3764)
 * disallow user modification of System keyspace (CASSANDRA-3738)
 * allow using sstable2json on secondary index data (CASSANDRA-3738)
 * (cqlsh) add DESCRIBE COLUMNFAMILIES (CASSANDRA-3586)
 * (cqlsh) format blobs correctly and use colors to improve output
   readability (CASSANDRA-3726)
 * synchronize BiMap of bootstrapping tokens (CASSANDRA-3417)
 * show index options in CLI (CASSANDRA-3809)
 * add optional socket timeout for streaming (CASSANDRA-3838)
 * fix truncate not to leave behind non-CFS backed secondary indexes
   (CASSANDRA-3844)
 * make CLI `show schema` to use output stream directly instead
   of StringBuilder (CASSANDRA-3842)
 * remove the wait on hint future during write (CASSANDRA-3870)
 * (cqlsh) ignore missing CfDef opts (CASSANDRA-3933)
 * (cqlsh) look for cqlshlib relative to realpath (CASSANDRA-3767)
 * Fix short read protection (CASSANDRA-3934)
 * Make sure infered and actual schema match (CASSANDRA-3371)
 * Fix NPE during HH delivery (CASSANDRA-3677)
 * Don't put boostrapping node in 'hibernate' status (CASSANDRA-3737)
 * Fix double quotes in windows bat files (CASSANDRA-3744)
 * Fix bad validator lookup (CASSANDRA-3789)
 * Fix soft reset in EC2MultiRegionSnitch (CASSANDRA-3835)
 * Don't leave zombie connections with THSHA thrift server (CASSANDRA-3867)
 * (cqlsh) fix deserialization of data (CASSANDRA-3874)
 * Fix removetoken force causing an inconsistent state (CASSANDRA-3876)
 * Fix ahndling of some types with Pig (CASSANDRA-3886)
 * Don't allow to drop the system keyspace (CASSANDRA-3759)
 * Make Pig deletes disabled by default and configurable (CASSANDRA-3628)
Merged from 0.8:
 * (Pig) fix CassandraStorage to use correct comparator in Super ColumnFamily
   case (CASSANDRA-3251)
 * fix thread safety issues in commitlog replay, primarily affecting
   systems with many (100s) of CF definitions (CASSANDRA-3751)
 * Fix relevant tombstone ignored with super columns (CASSANDRA-3875)


1.0.7
 * fix regression in HH page size calculation (CASSANDRA-3624)
 * retry failed stream on IOException (CASSANDRA-3686)
 * allow configuring bloom_filter_fp_chance (CASSANDRA-3497)
 * attempt hint delivery every ten minutes, or when failure detector
   notifies us that a node is back up, whichever comes first.  hint
   handoff throttle delay default changed to 1ms, from 50 (CASSANDRA-3554)
 * add nodetool setstreamthroughput (CASSANDRA-3571)
 * fix assertion when dropping a columnfamily with no sstables (CASSANDRA-3614)
 * more efficient allocation of small bloom filters (CASSANDRA-3618)
 * CLibrary.createHardLinkWithExec() to check for errors (CASSANDRA-3101)
 * Avoid creating empty and non cleaned writer during compaction (CASSANDRA-3616)
 * stop thrift service in shutdown hook so we can quiesce MessagingService
   (CASSANDRA-3335)
 * (CQL) compaction_strategy_options and compression_parameters for
   CREATE COLUMNFAMILY statement (CASSANDRA-3374)
 * Reset min/max compaction threshold when creating size tiered compaction
   strategy (CASSANDRA-3666)
 * Don't ignore IOException during compaction (CASSANDRA-3655)
 * Fix assertion error for CF with gc_grace=0 (CASSANDRA-3579)
 * Shutdown ParallelCompaction reducer executor after use (CASSANDRA-3711)
 * Avoid < 0 value for pending tasks in leveled compaction (CASSANDRA-3693)
 * (Hadoop) Support TimeUUID in Pig CassandraStorage (CASSANDRA-3327)
 * Check schema is ready before continuing boostrapping (CASSANDRA-3629)
 * Catch overflows during parsing of chunk_length_kb (CASSANDRA-3644)
 * Improve stream protocol mismatch errors (CASSANDRA-3652)
 * Avoid multiple thread doing HH to the same target (CASSANDRA-3681)
 * Add JMX property for rp_timeout_in_ms (CASSANDRA-2940)
 * Allow DynamicCompositeType to compare component of different types
   (CASSANDRA-3625)
 * Flush non-cfs backed secondary indexes (CASSANDRA-3659)
 * Secondary Indexes should report memory consumption (CASSANDRA-3155)
 * fix for SelectStatement start/end key are not set correctly
   when a key alias is involved (CASSANDRA-3700)
 * fix CLI `show schema` command insert of an extra comma in
   column_metadata (CASSANDRA-3714)
Merged from 0.8:
 * avoid logging (harmless) exception when GC takes < 1ms (CASSANDRA-3656)
 * prevent new nodes from thinking down nodes are up forever (CASSANDRA-3626)
 * use correct list of replicas for LOCAL_QUORUM reads when read repair
   is disabled (CASSANDRA-3696)
 * block on flush before compacting hints (may prevent OOM) (CASSANDRA-3733)


1.0.6
 * (CQL) fix cqlsh support for replicate_on_write (CASSANDRA-3596)
 * fix adding to leveled manifest after streaming (CASSANDRA-3536)
 * filter out unavailable cipher suites when using encryption (CASSANDRA-3178)
 * (HADOOP) add old-style api support for CFIF and CFRR (CASSANDRA-2799)
 * Support TimeUUIDType column names in Stress.java tool (CASSANDRA-3541)
 * (CQL) INSERT/UPDATE/DELETE/TRUNCATE commands should allow CF names to
   be qualified by keyspace (CASSANDRA-3419)
 * always remove endpoints from delevery queue in HH (CASSANDRA-3546)
 * fix race between cf flush and its 2ndary indexes flush (CASSANDRA-3547)
 * fix potential race in AES when a repair fails (CASSANDRA-3548)
 * fix default value validation usage in CLI SET command (CASSANDRA-3553)
 * Optimize componentsFor method for compaction and startup time
   (CASSANDRA-3532)
 * (CQL) Proper ColumnFamily metadata validation on CREATE COLUMNFAMILY 
   (CASSANDRA-3565)
 * fix compression "chunk_length_kb" option to set correct kb value for 
   thrift/avro (CASSANDRA-3558)
 * fix missing response during range slice repair (CASSANDRA-3551)
 * 'describe ring' moved from CLI to nodetool and available through JMX (CASSANDRA-3220)
 * add back partitioner to sstable metadata (CASSANDRA-3540)
 * fix NPE in get_count for counters (CASSANDRA-3601)
Merged from 0.8:
 * remove invalid assertion that table was opened before dropping it
   (CASSANDRA-3580)
 * range and index scans now only send requests to enough replicas to
   satisfy requested CL + RR (CASSANDRA-3598)
 * use cannonical host for local node in nodetool info (CASSANDRA-3556)
 * remove nonlocal DC write optimization since it only worked with
   CL.ONE or CL.LOCAL_QUORUM (CASSANDRA-3577, 3585)
 * detect misuses of CounterColumnType (CASSANDRA-3422)
 * turn off string interning in json2sstable, take 2 (CASSANDRA-2189)
 * validate compression parameters on add/update of the ColumnFamily 
   (CASSANDRA-3573)
 * Check for 0.0.0.0 is incorrect in CFIF (CASSANDRA-3584)
 * Increase vm.max_map_count in debian packaging (CASSANDRA-3563)
 * gossiper will never add itself to saved endpoints (CASSANDRA-3485)


1.0.5
 * revert CASSANDRA-3407 (see CASSANDRA-3540)
 * fix assertion error while forwarding writes to local nodes (CASSANDRA-3539)


1.0.4
 * fix self-hinting of timed out read repair updates and make hinted handoff
   less prone to OOMing a coordinator (CASSANDRA-3440)
 * expose bloom filter sizes via JMX (CASSANDRA-3495)
 * enforce RP tokens 0..2**127 (CASSANDRA-3501)
 * canonicalize paths exposed through JMX (CASSANDRA-3504)
 * fix "liveSize" stat when sstables are removed (CASSANDRA-3496)
 * add bloom filter FP rates to nodetool cfstats (CASSANDRA-3347)
 * record partitioner in sstable metadata component (CASSANDRA-3407)
 * add new upgradesstables nodetool command (CASSANDRA-3406)
 * skip --debug requirement to see common exceptions in CLI (CASSANDRA-3508)
 * fix incorrect query results due to invalid max timestamp (CASSANDRA-3510)
 * make sstableloader recognize compressed sstables (CASSANDRA-3521)
 * avoids race in OutboundTcpConnection in multi-DC setups (CASSANDRA-3530)
 * use SETLOCAL in cassandra.bat (CASSANDRA-3506)
 * fix ConcurrentModificationException in Table.all() (CASSANDRA-3529)
Merged from 0.8:
 * fix concurrence issue in the FailureDetector (CASSANDRA-3519)
 * fix array out of bounds error in counter shard removal (CASSANDRA-3514)
 * avoid dropping tombstones when they might still be needed to shadow
   data in a different sstable (CASSANDRA-2786)


1.0.3
 * revert name-based query defragmentation aka CASSANDRA-2503 (CASSANDRA-3491)
 * fix invalidate-related test failures (CASSANDRA-3437)
 * add next-gen cqlsh to bin/ (CASSANDRA-3188, 3131, 3493)
 * (CQL) fix handling of rows with no columns (CASSANDRA-3424, 3473)
 * fix querying supercolumns by name returning only a subset of
   subcolumns or old subcolumn versions (CASSANDRA-3446)
 * automatically compute sha1 sum for uncompressed data files (CASSANDRA-3456)
 * fix reading metadata/statistics component for version < h (CASSANDRA-3474)
 * add sstable forward-compatibility (CASSANDRA-3478)
 * report compression ratio in CFSMBean (CASSANDRA-3393)
 * fix incorrect size exception during streaming of counters (CASSANDRA-3481)
 * (CQL) fix for counter decrement syntax (CASSANDRA-3418)
 * Fix race introduced by CASSANDRA-2503 (CASSANDRA-3482)
 * Fix incomplete deletion of delivered hints (CASSANDRA-3466)
 * Avoid rescheduling compactions when no compaction was executed 
   (CASSANDRA-3484)
 * fix handling of the chunk_length_kb compression options (CASSANDRA-3492)
Merged from 0.8:
 * fix updating CF row_cache_provider (CASSANDRA-3414)
 * CFMetaData.convertToThrift method to set RowCacheProvider (CASSANDRA-3405)
 * acquire compactionlock during truncate (CASSANDRA-3399)
 * fix displaying cfdef entries for super columnfamilies (CASSANDRA-3415)
 * Make counter shard merging thread safe (CASSANDRA-3178)
 * Revert CASSANDRA-2855
 * Fix bug preventing the use of efficient cross-DC writes (CASSANDRA-3472)
 * `describe ring` command for CLI (CASSANDRA-3220)
 * (Hadoop) skip empty rows when entire row is requested, redux (CASSANDRA-2855)


1.0.2
 * "defragment" rows for name-based queries under STCS (CASSANDRA-2503)
 * Add timing information to cassandra-cli GET/SET/LIST queries (CASSANDRA-3326)
 * Only create one CompressionMetadata object per sstable (CASSANDRA-3427)
 * cleanup usage of StorageService.setMode() (CASSANDRA-3388)
 * Avoid large array allocation for compressed chunk offsets (CASSANDRA-3432)
 * fix DecimalType bytebuffer marshalling (CASSANDRA-3421)
 * fix bug that caused first column in per row indexes to be ignored 
   (CASSANDRA-3441)
 * add JMX call to clean (failed) repair sessions (CASSANDRA-3316)
 * fix sstableloader reference acquisition bug (CASSANDRA-3438)
 * fix estimated row size regression (CASSANDRA-3451)
 * make sure we don't return more columns than asked (CASSANDRA-3303, 3395)
Merged from 0.8:
 * acquire compactionlock during truncate (CASSANDRA-3399)
 * fix displaying cfdef entries for super columnfamilies (CASSANDRA-3415)


1.0.1
 * acquire references during index build to prevent delete problems
   on Windows (CASSANDRA-3314)
 * describe_ring should include datacenter/topology information (CASSANDRA-2882)
 * Thrift sockets are not properly buffered (CASSANDRA-3261)
 * performance improvement for bytebufferutil compare function (CASSANDRA-3286)
 * add system.versions ColumnFamily (CASSANDRA-3140)
 * reduce network copies (CASSANDRA-3333, 3373)
 * limit nodetool to 32MB of heap (CASSANDRA-3124)
 * (CQL) update parser to accept "timestamp" instead of "date" (CASSANDRA-3149)
 * Fix CLI `show schema` to include "compression_options" (CASSANDRA-3368)
 * Snapshot to include manifest under LeveledCompactionStrategy (CASSANDRA-3359)
 * (CQL) SELECT query should allow CF name to be qualified by keyspace (CASSANDRA-3130)
 * (CQL) Fix internal application error specifying 'using consistency ...'
   in lower case (CASSANDRA-3366)
 * fix Deflate compression when compression actually makes the data bigger
   (CASSANDRA-3370)
 * optimize UUIDGen to avoid lock contention on InetAddress.getLocalHost 
   (CASSANDRA-3387)
 * tolerate index being dropped mid-mutation (CASSANDRA-3334, 3313)
 * CompactionManager is now responsible for checking for new candidates
   post-task execution, enabling more consistent leveled compaction 
   (CASSANDRA-3391)
 * Cache HSHA threads (CASSANDRA-3372)
 * use CF/KS names as snapshot prefix for drop + truncate operations
   (CASSANDRA-2997)
 * Break bloom filters up to avoid heap fragmentation (CASSANDRA-2466)
 * fix cassandra hanging on jsvc stop (CASSANDRA-3302)
 * Avoid leveled compaction getting blocked on errors (CASSANDRA-3408)
 * Make reloading the compaction strategy safe (CASSANDRA-3409)
 * ignore 0.8 hints even if compaction begins before we try to purge
   them (CASSANDRA-3385)
 * remove procrun (bin\daemon) from Cassandra source tree and 
   artifacts (CASSANDRA-3331)
 * make cassandra compile under JDK7 (CASSANDRA-3275)
 * remove dependency of clientutil.jar to FBUtilities (CASSANDRA-3299)
 * avoid truncation errors by using long math on long values (CASSANDRA-3364)
 * avoid clock drift on some Windows machine (CASSANDRA-3375)
 * display cache provider in cli 'describe keyspace' command (CASSANDRA-3384)
 * fix incomplete topology information in describe_ring (CASSANDRA-3403)
 * expire dead gossip states based on time (CASSANDRA-2961)
 * improve CompactionTask extensibility (CASSANDRA-3330)
 * Allow one leveled compaction task to kick off another (CASSANDRA-3363)
 * allow encryption only between datacenters (CASSANDRA-2802)
Merged from 0.8:
 * fix truncate allowing data to be replayed post-restart (CASSANDRA-3297)
 * make iwriter final in IndexWriter to avoid NPE (CASSANDRA-2863)
 * (CQL) update grammar to require key clause in DELETE statement
   (CASSANDRA-3349)
 * (CQL) allow numeric keyspace names in USE statement (CASSANDRA-3350)
 * (Hadoop) skip empty rows when slicing the entire row (CASSANDRA-2855)
 * Fix handling of tombstone by SSTableExport/Import (CASSANDRA-3357)
 * fix ColumnIndexer to use long offsets (CASSANDRA-3358)
 * Improved CLI exceptions (CASSANDRA-3312)
 * Fix handling of tombstone by SSTableExport/Import (CASSANDRA-3357)
 * Only count compaction as active (for throttling) when they have
   successfully acquired the compaction lock (CASSANDRA-3344)
 * Display CLI version string on startup (CASSANDRA-3196)
 * (Hadoop) make CFIF try rpc_address or fallback to listen_address
   (CASSANDRA-3214)
 * (Hadoop) accept comma delimited lists of initial thrift connections
   (CASSANDRA-3185)
 * ColumnFamily min_compaction_threshold should be >= 2 (CASSANDRA-3342)
 * (Pig) add 0.8+ types and key validation type in schema (CASSANDRA-3280)
 * Fix completely removing column metadata using CLI (CASSANDRA-3126)
 * CLI `describe cluster;` output should be on separate lines for separate versions
   (CASSANDRA-3170)
 * fix changing durable_writes keyspace option during CF creation
   (CASSANDRA-3292)
 * avoid locking on update when no indexes are involved (CASSANDRA-3386)
 * fix assertionError during repair with ordered partitioners (CASSANDRA-3369)
 * correctly serialize key_validation_class for avro (CASSANDRA-3391)
 * don't expire counter tombstone after streaming (CASSANDRA-3394)
 * prevent nodes that failed to join from hanging around forever 
   (CASSANDRA-3351)
 * remove incorrect optimization from slice read path (CASSANDRA-3390)
 * Fix race in AntiEntropyService (CASSANDRA-3400)


1.0.0-final
 * close scrubbed sstable fd before deleting it (CASSANDRA-3318)
 * fix bug preventing obsolete commitlog segments from being removed
   (CASSANDRA-3269)
 * tolerate whitespace in seed CDL (CASSANDRA-3263)
 * Change default heap thresholds to max(min(1/2 ram, 1G), min(1/4 ram, 8GB))
   (CASSANDRA-3295)
 * Fix broken CompressedRandomAccessReaderTest (CASSANDRA-3298)
 * (CQL) fix type information returned for wildcard queries (CASSANDRA-3311)
 * add estimated tasks to LeveledCompactionStrategy (CASSANDRA-3322)
 * avoid including compaction cache-warming in keycache stats (CASSANDRA-3325)
 * run compaction and hinted handoff threads at MIN_PRIORITY (CASSANDRA-3308)
 * default hsha thrift server to cpu core count in rpc pool (CASSANDRA-3329)
 * add bin\daemon to binary tarball for Windows service (CASSANDRA-3331)
 * Fix places where uncompressed size of sstables was use in place of the
   compressed one (CASSANDRA-3338)
 * Fix hsha thrift server (CASSANDRA-3346)
 * Make sure repair only stream needed sstables (CASSANDRA-3345)


1.0.0-rc2
 * Log a meaningful warning when a node receives a message for a repair session
   that doesn't exist anymore (CASSANDRA-3256)
 * test for NUMA policy support as well as numactl presence (CASSANDRA-3245)
 * Fix FD leak when internode encryption is enabled (CASSANDRA-3257)
 * Remove incorrect assertion in mergeIterator (CASSANDRA-3260)
 * FBUtilities.hexToBytes(String) to throw NumberFormatException when string
   contains non-hex characters (CASSANDRA-3231)
 * Keep SimpleSnitch proximity ordering unchanged from what the Strategy
   generates, as intended (CASSANDRA-3262)
 * remove Scrub from compactionstats when finished (CASSANDRA-3255)
 * fix counter entry in jdbc TypesMap (CASSANDRA-3268)
 * fix full queue scenario for ParallelCompactionIterator (CASSANDRA-3270)
 * fix bootstrap process (CASSANDRA-3285)
 * don't try delivering hints if when there isn't any (CASSANDRA-3176)
 * CLI documentation change for ColumnFamily `compression_options` (CASSANDRA-3282)
 * ignore any CF ids sent by client for adding CF/KS (CASSANDRA-3288)
 * remove obsolete hints on first startup (CASSANDRA-3291)
 * use correct ISortedColumns for time-optimized reads (CASSANDRA-3289)
 * Evict gossip state immediately when a token is taken over by a new IP 
   (CASSANDRA-3259)


1.0.0-rc1
 * Update CQL to generate microsecond timestamps by default (CASSANDRA-3227)
 * Fix counting CFMetadata towards Memtable liveRatio (CASSANDRA-3023)
 * Kill server on wrapped OOME such as from FileChannel.map (CASSANDRA-3201)
 * remove unnecessary copy when adding to row cache (CASSANDRA-3223)
 * Log message when a full repair operation completes (CASSANDRA-3207)
 * Fix streamOutSession keeping sstables references forever if the remote end
   dies (CASSANDRA-3216)
 * Remove dynamic_snitch boolean from example configuration (defaulting to 
   true) and set default badness threshold to 0.1 (CASSANDRA-3229)
 * Base choice of random or "balanced" token on bootstrap on whether
   schema definitions were found (CASSANDRA-3219)
 * Fixes for LeveledCompactionStrategy score computation, prioritization,
   scheduling, and performance (CASSANDRA-3224, 3234)
 * parallelize sstable open at server startup (CASSANDRA-2988)
 * fix handling of exceptions writing to OutboundTcpConnection (CASSANDRA-3235)
 * Allow using quotes in "USE <keyspace>;" CLI command (CASSANDRA-3208)
 * Don't allow any cache loading exceptions to halt startup (CASSANDRA-3218)
 * Fix sstableloader --ignores option (CASSANDRA-3247)
 * File descriptor limit increased in packaging (CASSANDRA-3206)
 * Fix deadlock in commit log during flush (CASSANDRA-3253) 


1.0.0-beta1
 * removed binarymemtable (CASSANDRA-2692)
 * add commitlog_total_space_in_mb to prevent fragmented logs (CASSANDRA-2427)
 * removed commitlog_rotation_threshold_in_mb configuration (CASSANDRA-2771)
 * make AbstractBounds.normalize de-overlapp overlapping ranges (CASSANDRA-2641)
 * replace CollatingIterator, ReducingIterator with MergeIterator 
   (CASSANDRA-2062)
 * Fixed the ability to set compaction strategy in cli using create column 
   family command (CASSANDRA-2778)
 * clean up tmp files after failed compaction (CASSANDRA-2468)
 * restrict repair streaming to specific columnfamilies (CASSANDRA-2280)
 * don't bother persisting columns shadowed by a row tombstone (CASSANDRA-2589)
 * reset CF and SC deletion times after gc_grace (CASSANDRA-2317)
 * optimize away seek when compacting wide rows (CASSANDRA-2879)
 * single-pass streaming (CASSANDRA-2677, 2906, 2916, 3003)
 * use reference counting for deleting sstables instead of relying on GC
   (CASSANDRA-2521, 3179)
 * store hints as serialized mutations instead of pointers to data row
   (CASSANDRA-2045)
 * store hints in the coordinator node instead of in the closest replica 
   (CASSANDRA-2914)
 * add row_cache_keys_to_save CF option (CASSANDRA-1966)
 * check column family validity in nodetool repair (CASSANDRA-2933)
 * use lazy initialization instead of class initialization in NodeId
   (CASSANDRA-2953)
 * add paging to get_count (CASSANDRA-2894)
 * fix "short reads" in [multi]get (CASSANDRA-2643, 3157, 3192)
 * add optional compression for sstables (CASSANDRA-47, 2994, 3001, 3128)
 * add scheduler JMX metrics (CASSANDRA-2962)
 * add block level checksum for compressed data (CASSANDRA-1717)
 * make column family backed column map pluggable and introduce unsynchronized
   ArrayList backed one to speedup reads (CASSANDRA-2843, 3165, 3205)
 * refactoring of the secondary index api (CASSANDRA-2982)
 * make CL > ONE reads wait for digest reconciliation before returning
   (CASSANDRA-2494)
 * fix missing logging for some exceptions (CASSANDRA-2061)
 * refactor and optimize ColumnFamilyStore.files(...) and Descriptor.fromFilename(String)
   and few other places responsible for work with SSTable files (CASSANDRA-3040)
 * Stop reading from sstables once we know we have the most recent columns,
   for query-by-name requests (CASSANDRA-2498)
 * Add query-by-column mode to stress.java (CASSANDRA-3064)
 * Add "install" command to cassandra.bat (CASSANDRA-292)
 * clean up KSMetadata, CFMetadata from unnecessary
   Thrift<->Avro conversion methods (CASSANDRA-3032)
 * Add timeouts to client request schedulers (CASSANDRA-3079, 3096)
 * Cli to use hashes rather than array of hashes for strategy options (CASSANDRA-3081)
 * LeveledCompactionStrategy (CASSANDRA-1608, 3085, 3110, 3087, 3145, 3154, 3182)
 * Improvements of the CLI `describe` command (CASSANDRA-2630)
 * reduce window where dropped CF sstables may not be deleted (CASSANDRA-2942)
 * Expose gossip/FD info to JMX (CASSANDRA-2806)
 * Fix streaming over SSL when compressed SSTable involved (CASSANDRA-3051)
 * Add support for pluggable secondary index implementations (CASSANDRA-3078)
 * remove compaction_thread_priority setting (CASSANDRA-3104)
 * generate hints for replicas that timeout, not just replicas that are known
   to be down before starting (CASSANDRA-2034)
 * Add throttling for internode streaming (CASSANDRA-3080)
 * make the repair of a range repair all replica (CASSANDRA-2610, 3194)
 * expose the ability to repair the first range (as returned by the
   partitioner) of a node (CASSANDRA-2606)
 * Streams Compression (CASSANDRA-3015)
 * add ability to use multiple threads during a single compaction
   (CASSANDRA-2901)
 * make AbstractBounds.normalize support overlapping ranges (CASSANDRA-2641)
 * fix of the CQL count() behavior (CASSANDRA-3068)
 * use TreeMap backed column families for the SSTable simple writers
   (CASSANDRA-3148)
 * fix inconsistency of the CLI syntax when {} should be used instead of [{}]
   (CASSANDRA-3119)
 * rename CQL type names to match expected SQL behavior (CASSANDRA-3149, 3031)
 * Arena-based allocation for memtables (CASSANDRA-2252, 3162, 3163, 3168)
 * Default RR chance to 0.1 (CASSANDRA-3169)
 * Add RowLevel support to secondary index API (CASSANDRA-3147)
 * Make SerializingCacheProvider the default if JNA is available (CASSANDRA-3183)
 * Fix backwards compatibilty for CQL memtable properties (CASSANDRA-3190)
 * Add five-minute delay before starting compactions on a restarted server
   (CASSANDRA-3181)
 * Reduce copies done for intra-host messages (CASSANDRA-1788, 3144)
 * support of compaction strategy option for stress.java (CASSANDRA-3204)
 * make memtable throughput and column count thresholds no-ops (CASSANDRA-2449)
 * Return schema information along with the resultSet in CQL (CASSANDRA-2734)
 * Add new DecimalType (CASSANDRA-2883)
 * Fix assertion error in RowRepairResolver (CASSANDRA-3156)
 * Reduce unnecessary high buffer sizes (CASSANDRA-3171)
 * Pluggable compaction strategy (CASSANDRA-1610)
 * Add new broadcast_address config option (CASSANDRA-2491)


0.8.7
 * Kill server on wrapped OOME such as from FileChannel.map (CASSANDRA-3201)
 * Allow using quotes in "USE <keyspace>;" CLI command (CASSANDRA-3208)
 * Log message when a full repair operation completes (CASSANDRA-3207)
 * Don't allow any cache loading exceptions to halt startup (CASSANDRA-3218)
 * Fix sstableloader --ignores option (CASSANDRA-3247)
 * File descriptor limit increased in packaging (CASSANDRA-3206)
 * Log a meaningfull warning when a node receive a message for a repair session
   that doesn't exist anymore (CASSANDRA-3256)
 * Fix FD leak when internode encryption is enabled (CASSANDRA-3257)
 * FBUtilities.hexToBytes(String) to throw NumberFormatException when string
   contains non-hex characters (CASSANDRA-3231)
 * Keep SimpleSnitch proximity ordering unchanged from what the Strategy
   generates, as intended (CASSANDRA-3262)
 * remove Scrub from compactionstats when finished (CASSANDRA-3255)
 * Fix tool .bat files when CASSANDRA_HOME contains spaces (CASSANDRA-3258)
 * Force flush of status table when removing/updating token (CASSANDRA-3243)
 * Evict gossip state immediately when a token is taken over by a new IP (CASSANDRA-3259)
 * Fix bug where the failure detector can take too long to mark a host
   down (CASSANDRA-3273)
 * (Hadoop) allow wrapping ranges in queries (CASSANDRA-3137)
 * (Hadoop) check all interfaces for a match with split location
   before falling back to random replica (CASSANDRA-3211)
 * (Hadoop) Make Pig storage handle implements LoadMetadata (CASSANDRA-2777)
 * (Hadoop) Fix exception during PIG 'dump' (CASSANDRA-2810)
 * Fix stress COUNTER_GET option (CASSANDRA-3301)
 * Fix missing fields in CLI `show schema` output (CASSANDRA-3304)
 * Nodetool no longer leaks threads and closes JMX connections (CASSANDRA-3309)
 * fix truncate allowing data to be replayed post-restart (CASSANDRA-3297)
 * Move SimpleAuthority and SimpleAuthenticator to examples (CASSANDRA-2922)
 * Fix handling of tombstone by SSTableExport/Import (CASSANDRA-3357)
 * Fix transposition in cfHistograms (CASSANDRA-3222)
 * Allow using number as DC name when creating keyspace in CQL (CASSANDRA-3239)
 * Force flush of system table after updating/removing a token (CASSANDRA-3243)


0.8.6
 * revert CASSANDRA-2388
 * change TokenRange.endpoints back to listen/broadcast address to match
   pre-1777 behavior, and add TokenRange.rpc_endpoints instead (CASSANDRA-3187)
 * avoid trying to watch cassandra-topology.properties when loaded from jar
   (CASSANDRA-3138)
 * prevent users from creating keyspaces with LocalStrategy replication
   (CASSANDRA-3139)
 * fix CLI `show schema;` to output correct keyspace definition statement
   (CASSANDRA-3129)
 * CustomTThreadPoolServer to log TTransportException at DEBUG level
   (CASSANDRA-3142)
 * allow topology sort to work with non-unique rack names between 
   datacenters (CASSANDRA-3152)
 * Improve caching of same-version Messages on digest and repair paths
   (CASSANDRA-3158)
 * Randomize choice of first replica for counter increment (CASSANDRA-2890)
 * Fix using read_repair_chance instead of merge_shard_change (CASSANDRA-3202)
 * Avoid streaming data to nodes that already have it, on move as well as
   decommission (CASSANDRA-3041)
 * Fix divide by zero error in GCInspector (CASSANDRA-3164)
 * allow quoting of the ColumnFamily name in CLI `create column family`
   statement (CASSANDRA-3195)
 * Fix rolling upgrade from 0.7 to 0.8 problem (CASSANDRA-3166)
 * Accomodate missing encryption_options in IncomingTcpConnection.stream
   (CASSANDRA-3212)


0.8.5
 * fix NPE when encryption_options is unspecified (CASSANDRA-3007)
 * include column name in validation failure exceptions (CASSANDRA-2849)
 * make sure truncate clears out the commitlog so replay won't re-
   populate with truncated data (CASSANDRA-2950)
 * fix NPE when debug logging is enabled and dropped CF is present
   in a commitlog segment (CASSANDRA-3021)
 * fix cassandra.bat when CASSANDRA_HOME contains spaces (CASSANDRA-2952)
 * fix to SSTableSimpleUnsortedWriter bufferSize calculation (CASSANDRA-3027)
 * make cleanup and normal compaction able to skip empty rows
   (rows containing nothing but expired tombstones) (CASSANDRA-3039)
 * work around native memory leak in com.sun.management.GarbageCollectorMXBean
   (CASSANDRA-2868)
 * validate that column names in column_metadata are not equal to key_alias
   on create/update of the ColumnFamily and CQL 'ALTER' statement (CASSANDRA-3036)
 * return an InvalidRequestException if an indexed column is assigned
   a value larger than 64KB (CASSANDRA-3057)
 * fix of numeric-only and string column names handling in CLI "drop index" 
   (CASSANDRA-3054)
 * prune index scan resultset back to original request for lazy
   resultset expansion case (CASSANDRA-2964)
 * (Hadoop) fail jobs when Cassandra node has failed but TaskTracker
   has not (CASSANDRA-2388)
 * fix dynamic snitch ignoring nodes when read_repair_chance is zero
   (CASSANDRA-2662)
 * avoid retaining references to dropped CFS objects in 
   CompactionManager.estimatedCompactions (CASSANDRA-2708)
 * expose rpc timeouts per host in MessagingServiceMBean (CASSANDRA-2941)
 * avoid including cwd in classpath for deb and rpm packages (CASSANDRA-2881)
 * remove gossip state when a new IP takes over a token (CASSANDRA-3071)
 * allow sstable2json to work on index sstable files (CASSANDRA-3059)
 * always hint counters (CASSANDRA-3099)
 * fix log4j initialization in EmbeddedCassandraService (CASSANDRA-2857)
 * remove gossip state when a new IP takes over a token (CASSANDRA-3071)
 * work around native memory leak in com.sun.management.GarbageCollectorMXBean
    (CASSANDRA-2868)
 * fix UnavailableException with writes at CL.EACH_QUORM (CASSANDRA-3084)
 * fix parsing of the Keyspace and ColumnFamily names in numeric
   and string representations in CLI (CASSANDRA-3075)
 * fix corner cases in Range.differenceToFetch (CASSANDRA-3084)
 * fix ip address String representation in the ring cache (CASSANDRA-3044)
 * fix ring cache compatibility when mixing pre-0.8.4 nodes with post-
   in the same cluster (CASSANDRA-3023)
 * make repair report failure when a node participating dies (instead of
   hanging forever) (CASSANDRA-2433)
 * fix handling of the empty byte buffer by ReversedType (CASSANDRA-3111)
 * Add validation that Keyspace names are case-insensitively unique (CASSANDRA-3066)
 * catch invalid key_validation_class before instantiating UpdateColumnFamily (CASSANDRA-3102)
 * make Range and Bounds objects client-safe (CASSANDRA-3108)
 * optionally skip log4j configuration (CASSANDRA-3061)
 * bundle sstableloader with the debian package (CASSANDRA-3113)
 * don't try to build secondary indexes when there is none (CASSANDRA-3123)
 * improve SSTableSimpleUnsortedWriter speed for large rows (CASSANDRA-3122)
 * handle keyspace arguments correctly in nodetool snapshot (CASSANDRA-3038)
 * Fix SSTableImportTest on windows (CASSANDRA-3043)
 * expose compactionThroughputMbPerSec through JMX (CASSANDRA-3117)
 * log keyspace and CF of large rows being compacted


0.8.4
 * change TokenRing.endpoints to be a list of rpc addresses instead of 
   listen/broadcast addresses (CASSANDRA-1777)
 * include files-to-be-streamed in StreamInSession.getSources (CASSANDRA-2972)
 * use JAVA env var in cassandra-env.sh (CASSANDRA-2785, 2992)
 * avoid doing read for no-op replicate-on-write at CL=1 (CASSANDRA-2892)
 * refuse counter write for CL.ANY (CASSANDRA-2990)
 * switch back to only logging recent dropped messages (CASSANDRA-3004)
 * always deserialize RowMutation for counters (CASSANDRA-3006)
 * ignore saved replication_factor strategy_option for NTS (CASSANDRA-3011)
 * make sure pre-truncate CL segments are discarded (CASSANDRA-2950)


0.8.3
 * add ability to drop local reads/writes that are going to timeout
   (CASSANDRA-2943)
 * revamp token removal process, keep gossip states for 3 days (CASSANDRA-2496)
 * don't accept extra args for 0-arg nodetool commands (CASSANDRA-2740)
 * log unavailableexception details at debug level (CASSANDRA-2856)
 * expose data_dir though jmx (CASSANDRA-2770)
 * don't include tmp files as sstable when create cfs (CASSANDRA-2929)
 * log Java classpath on startup (CASSANDRA-2895)
 * keep gossipped version in sync with actual on migration coordinator 
   (CASSANDRA-2946)
 * use lazy initialization instead of class initialization in NodeId
   (CASSANDRA-2953)
 * check column family validity in nodetool repair (CASSANDRA-2933)
 * speedup bytes to hex conversions dramatically (CASSANDRA-2850)
 * Flush memtables on shutdown when durable writes are disabled 
   (CASSANDRA-2958)
 * improved POSIX compatibility of start scripts (CASsANDRA-2965)
 * add counter support to Hadoop InputFormat (CASSANDRA-2981)
 * fix bug where dirty commitlog segments were removed (and avoid keeping 
   segments with no post-flush activity permanently dirty) (CASSANDRA-2829)
 * fix throwing exception with batch mutation of counter super columns
   (CASSANDRA-2949)
 * ignore system tables during repair (CASSANDRA-2979)
 * throw exception when NTS is given replication_factor as an option
   (CASSANDRA-2960)
 * fix assertion error during compaction of counter CFs (CASSANDRA-2968)
 * avoid trying to create index names, when no index exists (CASSANDRA-2867)
 * don't sample the system table when choosing a bootstrap token
   (CASSANDRA-2825)
 * gossiper notifies of local state changes (CASSANDRA-2948)
 * add asynchronous and half-sync/half-async (hsha) thrift servers 
   (CASSANDRA-1405)
 * fix potential use of free'd native memory in SerializingCache 
   (CASSANDRA-2951)
 * prune index scan resultset back to original request for lazy
   resultset expansion case (CASSANDRA-2964)
 * (Hadoop) fail jobs when Cassandra node has failed but TaskTracker
    has not (CASSANDRA-2388)


0.8.2
 * CQL: 
   - include only one row per unique key for IN queries (CASSANDRA-2717)
   - respect client timestamp on full row deletions (CASSANDRA-2912)
 * improve thread-safety in StreamOutSession (CASSANDRA-2792)
 * allow deleting a row and updating indexed columns in it in the
   same mutation (CASSANDRA-2773)
 * Expose number of threads blocked on submitting memtable to flush
   in JMX (CASSANDRA-2817)
 * add ability to return "endpoints" to nodetool (CASSANDRA-2776)
 * Add support for multiple (comma-delimited) coordinator addresses
   to ColumnFamilyInputFormat (CASSANDRA-2807)
 * fix potential NPE while scheduling read repair for range slice
   (CASSANDRA-2823)
 * Fix race in SystemTable.getCurrentLocalNodeId (CASSANDRA-2824)
 * Correctly set default for replicate_on_write (CASSANDRA-2835)
 * improve nodetool compactionstats formatting (CASSANDRA-2844)
 * fix index-building status display (CASSANDRA-2853)
 * fix CLI perpetuating obsolete KsDef.replication_factor (CASSANDRA-2846)
 * improve cli treatment of multiline comments (CASSANDRA-2852)
 * handle row tombstones correctly in EchoedRow (CASSANDRA-2786)
 * add MessagingService.get[Recently]DroppedMessages and
   StorageService.getExceptionCount (CASSANDRA-2804)
 * fix possibility of spurious UnavailableException for LOCAL_QUORUM
   reads with dynamic snitch + read repair disabled (CASSANDRA-2870)
 * add ant-optional as dependence for the debian package (CASSANDRA-2164)
 * add option to specify limit for get_slice in the CLI (CASSANDRA-2646)
 * decrease HH page size (CASSANDRA-2832)
 * reset cli keyspace after dropping the current one (CASSANDRA-2763)
 * add KeyRange option to Hadoop inputformat (CASSANDRA-1125)
 * fix protocol versioning (CASSANDRA-2818, 2860)
 * support spaces in path to log4j configuration (CASSANDRA-2383)
 * avoid including inferred types in CF update (CASSANDRA-2809)
 * fix JMX bulkload call (CASSANDRA-2908)
 * fix updating KS with durable_writes=false (CASSANDRA-2907)
 * add simplified facade to SSTableWriter for bulk loading use
   (CASSANDRA-2911)
 * fix re-using index CF sstable names after drop/recreate (CASSANDRA-2872)
 * prepend CF to default index names (CASSANDRA-2903)
 * fix hint replay (CASSANDRA-2928)
 * Properly synchronize repair's merkle tree computation (CASSANDRA-2816)


0.8.1
 * CQL:
   - support for insert, delete in BATCH (CASSANDRA-2537)
   - support for IN to SELECT, UPDATE (CASSANDRA-2553)
   - timestamp support for INSERT, UPDATE, and BATCH (CASSANDRA-2555)
   - TTL support (CASSANDRA-2476)
   - counter support (CASSANDRA-2473)
   - ALTER COLUMNFAMILY (CASSANDRA-1709)
   - DROP INDEX (CASSANDRA-2617)
   - add SCHEMA/TABLE as aliases for KS/CF (CASSANDRA-2743)
   - server handles wait-for-schema-agreement (CASSANDRA-2756)
   - key alias support (CASSANDRA-2480)
 * add support for comparator parameters and a generic ReverseType
   (CASSANDRA-2355)
 * add CompositeType and DynamicCompositeType (CASSANDRA-2231)
 * optimize batches containing multiple updates to the same row
   (CASSANDRA-2583)
 * adjust hinted handoff page size to avoid OOM with large columns 
   (CASSANDRA-2652)
 * mark BRAF buffer invalid post-flush so we don't re-flush partial
   buffers again, especially on CL writes (CASSANDRA-2660)
 * add DROP INDEX support to CLI (CASSANDRA-2616)
 * don't perform HH to client-mode [storageproxy] nodes (CASSANDRA-2668)
 * Improve forceDeserialize/getCompactedRow encapsulation (CASSANDRA-2659)
 * Don't write CounterUpdateColumn to disk in tests (CASSANDRA-2650)
 * Add sstable bulk loading utility (CASSANDRA-1278)
 * avoid replaying hints to dropped columnfamilies (CASSANDRA-2685)
 * add placeholders for missing rows in range query pseudo-RR (CASSANDRA-2680)
 * remove no-op HHOM.renameHints (CASSANDRA-2693)
 * clone super columns to avoid modifying them during flush (CASSANDRA-2675)
 * allow writes to bypass the commitlog for certain keyspaces (CASSANDRA-2683)
 * avoid NPE when bypassing commitlog during memtable flush (CASSANDRA-2781)
 * Added support for making bootstrap retry if nodes flap (CASSANDRA-2644)
 * Added statusthrift to nodetool to report if thrift server is running (CASSANDRA-2722)
 * Fixed rows being cached if they do not exist (CASSANDRA-2723)
 * Support passing tableName and cfName to RowCacheProviders (CASSANDRA-2702)
 * close scrub file handles (CASSANDRA-2669)
 * throttle migration replay (CASSANDRA-2714)
 * optimize column serializer creation (CASSANDRA-2716)
 * Added support for making bootstrap retry if nodes flap (CASSANDRA-2644)
 * Added statusthrift to nodetool to report if thrift server is running
   (CASSANDRA-2722)
 * Fixed rows being cached if they do not exist (CASSANDRA-2723)
 * fix truncate/compaction race (CASSANDRA-2673)
 * workaround large resultsets causing large allocation retention
   by nio sockets (CASSANDRA-2654)
 * fix nodetool ring use with Ec2Snitch (CASSANDRA-2733)
 * fix removing columns and subcolumns that are supressed by a row or
   supercolumn tombstone during replica resolution (CASSANDRA-2590)
 * support sstable2json against snapshot sstables (CASSANDRA-2386)
 * remove active-pull schema requests (CASSANDRA-2715)
 * avoid marking entire list of sstables as actively being compacted
   in multithreaded compaction (CASSANDRA-2765)
 * seek back after deserializing a row to update cache with (CASSANDRA-2752)
 * avoid skipping rows in scrub for counter column family (CASSANDRA-2759)
 * fix ConcurrentModificationException in repair when dealing with 0.7 node
   (CASSANDRA-2767)
 * use threadsafe collections for StreamInSession (CASSANDRA-2766)
 * avoid infinite loop when creating merkle tree (CASSANDRA-2758)
 * avoids unmarking compacting sstable prematurely in cleanup (CASSANDRA-2769)
 * fix NPE when the commit log is bypassed (CASSANDRA-2718)
 * don't throw an exception in SS.isRPCServerRunning (CASSANDRA-2721)
 * make stress.jar executable (CASSANDRA-2744)
 * add daemon mode to java stress (CASSANDRA-2267)
 * expose the DC and rack of a node through JMX and nodetool ring (CASSANDRA-2531)
 * fix cache mbean getSize (CASSANDRA-2781)
 * Add Date, Float, Double, and Boolean types (CASSANDRA-2530)
 * Add startup flag to renew counter node id (CASSANDRA-2788)
 * add jamm agent to cassandra.bat (CASSANDRA-2787)
 * fix repair hanging if a neighbor has nothing to send (CASSANDRA-2797)
 * purge tombstone even if row is in only one sstable (CASSANDRA-2801)
 * Fix wrong purge of deleted cf during compaction (CASSANDRA-2786)
 * fix race that could result in Hadoop writer failing to throw an
   exception encountered after close() (CASSANDRA-2755)
 * fix scan wrongly throwing assertion error (CASSANDRA-2653)
 * Always use even distribution for merkle tree with RandomPartitionner
   (CASSANDRA-2841)
 * fix describeOwnership for OPP (CASSANDRA-2800)
 * ensure that string tokens do not contain commas (CASSANDRA-2762)


0.8.0-final
 * fix CQL grammar warning and cqlsh regression from CASSANDRA-2622
 * add ant generate-cql-html target (CASSANDRA-2526)
 * update CQL consistency levels (CASSANDRA-2566)
 * debian packaging fixes (CASSANDRA-2481, 2647)
 * fix UUIDType, IntegerType for direct buffers (CASSANDRA-2682, 2684)
 * switch to native Thrift for Hadoop map/reduce (CASSANDRA-2667)
 * fix StackOverflowError when building from eclipse (CASSANDRA-2687)
 * only provide replication_factor to strategy_options "help" for
   SimpleStrategy, OldNetworkTopologyStrategy (CASSANDRA-2678, 2713)
 * fix exception adding validators to non-string columns (CASSANDRA-2696)
 * avoid instantiating DatabaseDescriptor in JDBC (CASSANDRA-2694)
 * fix potential stack overflow during compaction (CASSANDRA-2626)
 * clone super columns to avoid modifying them during flush (CASSANDRA-2675)
 * reset underlying iterator in EchoedRow constructor (CASSANDRA-2653)


0.8.0-rc1
 * faster flushes and compaction from fixing excessively pessimistic 
   rebuffering in BRAF (CASSANDRA-2581)
 * fix returning null column values in the python cql driver (CASSANDRA-2593)
 * fix merkle tree splitting exiting early (CASSANDRA-2605)
 * snapshot_before_compaction directory name fix (CASSANDRA-2598)
 * Disable compaction throttling during bootstrap (CASSANDRA-2612) 
 * fix CQL treatment of > and < operators in range slices (CASSANDRA-2592)
 * fix potential double-application of counter updates on commitlog replay
   by moving replay position from header to sstable metadata (CASSANDRA-2419)
 * JDBC CQL driver exposes getColumn for access to timestamp
 * JDBC ResultSetMetadata properties added to AbstractType
 * r/m clustertool (CASSANDRA-2607)
 * add support for presenting row key as a column in CQL result sets 
   (CASSANDRA-2622)
 * Don't allow {LOCAL|EACH}_QUORUM unless strategy is NTS (CASSANDRA-2627)
 * validate keyspace strategy_options during CQL create (CASSANDRA-2624)
 * fix empty Result with secondary index when limit=1 (CASSANDRA-2628)
 * Fix regression where bootstrapping a node with no schema fails
   (CASSANDRA-2625)
 * Allow removing LocationInfo sstables (CASSANDRA-2632)
 * avoid attempting to replay mutations from dropped keyspaces (CASSANDRA-2631)
 * avoid using cached position of a key when GT is requested (CASSANDRA-2633)
 * fix counting bloom filter true positives (CASSANDRA-2637)
 * initialize local ep state prior to gossip startup if needed (CASSANDRA-2638)
 * fix counter increment lost after restart (CASSANDRA-2642)
 * add quote-escaping via backslash to CLI (CASSANDRA-2623)
 * fix pig example script (CASSANDRA-2487)
 * fix dynamic snitch race in adding latencies (CASSANDRA-2618)
 * Start/stop cassandra after more important services such as mdadm in
   debian packaging (CASSANDRA-2481)


0.8.0-beta2
 * fix NPE compacting index CFs (CASSANDRA-2528)
 * Remove checking all column families on startup for compaction candidates 
   (CASSANDRA-2444)
 * validate CQL create keyspace options (CASSANDRA-2525)
 * fix nodetool setcompactionthroughput (CASSANDRA-2550)
 * move	gossip heartbeat back to its own thread (CASSANDRA-2554)
 * validate cql TRUNCATE columnfamily before truncating (CASSANDRA-2570)
 * fix batch_mutate for mixed standard-counter mutations (CASSANDRA-2457)
 * disallow making schema changes to system keyspace (CASSANDRA-2563)
 * fix sending mutation messages multiple times (CASSANDRA-2557)
 * fix incorrect use of NBHM.size in ReadCallback that could cause
   reads to time out even when responses were received (CASSANDRA-2552)
 * trigger read repair correctly for LOCAL_QUORUM reads (CASSANDRA-2556)
 * Allow configuring the number of compaction thread (CASSANDRA-2558)
 * forceUserDefinedCompaction will attempt to compact what it is given
   even if the pessimistic estimate is that there is not enough disk space;
   automatic compactions will only compact 2 or more sstables (CASSANDRA-2575)
 * refuse to apply migrations with older timestamps than the current 
   schema (CASSANDRA-2536)
 * remove unframed Thrift transport option
 * include indexes in snapshots (CASSANDRA-2596)
 * improve ignoring of obsolete mutations in index maintenance (CASSANDRA-2401)
 * recognize attempt to drop just the index while leaving the column
   definition alone (CASSANDRA-2619)
  

0.8.0-beta1
 * remove Avro RPC support (CASSANDRA-926)
 * support for columns that act as incr/decr counters 
   (CASSANDRA-1072, 1937, 1944, 1936, 2101, 2093, 2288, 2105, 2384, 2236, 2342,
   2454)
 * CQL (CASSANDRA-1703, 1704, 1705, 1706, 1707, 1708, 1710, 1711, 1940, 
   2124, 2302, 2277, 2493)
 * avoid double RowMutation serialization on write path (CASSANDRA-1800)
 * make NetworkTopologyStrategy the default (CASSANDRA-1960)
 * configurable internode encryption (CASSANDRA-1567, 2152)
 * human readable column names in sstable2json output (CASSANDRA-1933)
 * change default JMX port to 7199 (CASSANDRA-2027)
 * backwards compatible internal messaging (CASSANDRA-1015)
 * atomic switch of memtables and sstables (CASSANDRA-2284)
 * add pluggable SeedProvider (CASSANDRA-1669)
 * Fix clustertool to not throw exception when calling get_endpoints (CASSANDRA-2437)
 * upgrade to thrift 0.6 (CASSANDRA-2412) 
 * repair works on a token range instead of full ring (CASSANDRA-2324)
 * purge tombstones from row cache (CASSANDRA-2305)
 * push replication_factor into strategy_options (CASSANDRA-1263)
 * give snapshots the same name on each node (CASSANDRA-1791)
 * remove "nodetool loadbalance" (CASSANDRA-2448)
 * multithreaded compaction (CASSANDRA-2191)
 * compaction throttling (CASSANDRA-2156)
 * add key type information and alias (CASSANDRA-2311, 2396)
 * cli no longer divides read_repair_chance by 100 (CASSANDRA-2458)
 * made CompactionInfo.getTaskType return an enum (CASSANDRA-2482)
 * add a server-wide cap on measured memtable memory usage and aggressively
   flush to keep under that threshold (CASSANDRA-2006)
 * add unified UUIDType (CASSANDRA-2233)
 * add off-heap row cache support (CASSANDRA-1969)


0.7.5
 * improvements/fixes to PIG driver (CASSANDRA-1618, CASSANDRA-2387,
   CASSANDRA-2465, CASSANDRA-2484)
 * validate index names (CASSANDRA-1761)
 * reduce contention on Table.flusherLock (CASSANDRA-1954)
 * try harder to detect failures during streaming, cleaning up temporary
   files more reliably (CASSANDRA-2088)
 * shut down server for OOM on a Thrift thread (CASSANDRA-2269)
 * fix tombstone handling in repair and sstable2json (CASSANDRA-2279)
 * preserve version when streaming data from old sstables (CASSANDRA-2283)
 * don't start repair if a neighboring node is marked as dead (CASSANDRA-2290)
 * purge tombstones from row cache (CASSANDRA-2305)
 * Avoid seeking when sstable2json exports the entire file (CASSANDRA-2318)
 * clear Built flag in system table when dropping an index (CASSANDRA-2320)
 * don't allow arbitrary argument for stress.java (CASSANDRA-2323)
 * validate values for index predicates in get_indexed_slice (CASSANDRA-2328)
 * queue secondary indexes for flush before the parent (CASSANDRA-2330)
 * allow job configuration to set the CL used in Hadoop jobs (CASSANDRA-2331)
 * add memtable_flush_queue_size defaulting to 4 (CASSANDRA-2333)
 * Allow overriding of initial_token, storage_port and rpc_port from system
   properties (CASSANDRA-2343)
 * fix comparator used for non-indexed secondary expressions in index scan
   (CASSANDRA-2347)
 * ensure size calculation and write phase of large-row compaction use
   the same threshold for TTL expiration (CASSANDRA-2349)
 * fix race when iterating CFs during add/drop (CASSANDRA-2350)
 * add ConsistencyLevel command to CLI (CASSANDRA-2354)
 * allow negative numbers in the cli (CASSANDRA-2358)
 * hard code serialVersionUID for tokens class (CASSANDRA-2361)
 * fix potential infinite loop in ByteBufferUtil.inputStream (CASSANDRA-2365)
 * fix encoding bugs in HintedHandoffManager, SystemTable when default
   charset is not UTF8 (CASSANDRA-2367)
 * avoids having removed node reappearing in Gossip (CASSANDRA-2371)
 * fix incorrect truncation of long to int when reading columns via block
   index (CASSANDRA-2376)
 * fix NPE during stream session (CASSANDRA-2377)
 * fix race condition that could leave orphaned data files when dropping CF or
   KS (CASSANDRA-2381)
 * fsync statistics component on write (CASSANDRA-2382)
 * fix duplicate results from CFS.scan (CASSANDRA-2406)
 * add IntegerType to CLI help (CASSANDRA-2414)
 * avoid caching token-only decoratedkeys (CASSANDRA-2416)
 * convert mmap assertion to if/throw so scrub can catch it (CASSANDRA-2417)
 * don't overwrite gc log (CASSANDR-2418)
 * invalidate row cache for streamed row to avoid inconsitencies
   (CASSANDRA-2420)
 * avoid copies in range/index scans (CASSANDRA-2425)
 * make sure we don't wipe data during cleanup if the node has not join
   the ring (CASSANDRA-2428)
 * Try harder to close files after compaction (CASSANDRA-2431)
 * re-set bootstrapped flag after move finishes (CASSANDRA-2435)
 * display validation_class in CLI 'describe keyspace' (CASSANDRA-2442)
 * make cleanup compactions cleanup the row cache (CASSANDRA-2451)
 * add column fields validation to scrub (CASSANDRA-2460)
 * use 64KB flush buffer instead of in_memory_compaction_limit (CASSANDRA-2463)
 * fix backslash substitutions in CLI (CASSANDRA-2492)
 * disable cache saving for system CFS (CASSANDRA-2502)
 * fixes for verifying destination availability under hinted conditions
   so UE can be thrown intead of timing out (CASSANDRA-2514)
 * fix update of validation class in column metadata (CASSANDRA-2512)
 * support LOCAL_QUORUM, EACH_QUORUM CLs outside of NTS (CASSANDRA-2516)
 * preserve version when streaming data from old sstables (CASSANDRA-2283)
 * fix backslash substitutions in CLI (CASSANDRA-2492)
 * count a row deletion as one operation towards memtable threshold 
   (CASSANDRA-2519)
 * support LOCAL_QUORUM, EACH_QUORUM CLs outside of NTS (CASSANDRA-2516)


0.7.4
 * add nodetool join command (CASSANDRA-2160)
 * fix secondary indexes on pre-existing or streamed data (CASSANDRA-2244)
 * initialize endpoint in gossiper earlier (CASSANDRA-2228)
 * add ability to write to Cassandra from Pig (CASSANDRA-1828)
 * add rpc_[min|max]_threads (CASSANDRA-2176)
 * add CL.TWO, CL.THREE (CASSANDRA-2013)
 * avoid exporting an un-requested row in sstable2json, when exporting 
   a key that does not exist (CASSANDRA-2168)
 * add incremental_backups option (CASSANDRA-1872)
 * add configurable row limit to Pig loadfunc (CASSANDRA-2276)
 * validate column values in batches as well as single-Column inserts
   (CASSANDRA-2259)
 * move sample schema from cassandra.yaml to schema-sample.txt,
   a cli scripts (CASSANDRA-2007)
 * avoid writing empty rows when scrubbing tombstoned rows (CASSANDRA-2296)
 * fix assertion error in range and index scans for CL < ALL
   (CASSANDRA-2282)
 * fix commitlog replay when flush position refers to data that didn't
   get synced before server died (CASSANDRA-2285)
 * fix fd leak in sstable2json with non-mmap'd i/o (CASSANDRA-2304)
 * reduce memory use during streaming of multiple sstables (CASSANDRA-2301)
 * purge tombstoned rows from cache after GCGraceSeconds (CASSANDRA-2305)
 * allow zero replicas in a NTS datacenter (CASSANDRA-1924)
 * make range queries respect snitch for local replicas (CASSANDRA-2286)
 * fix HH delivery when column index is larger than 2GB (CASSANDRA-2297)
 * make 2ary indexes use parent CF flush thresholds during initial build
   (CASSANDRA-2294)
 * update memtable_throughput to be a long (CASSANDRA-2158)


0.7.3
 * Keep endpoint state until aVeryLongTime (CASSANDRA-2115)
 * lower-latency read repair (CASSANDRA-2069)
 * add hinted_handoff_throttle_delay_in_ms option (CASSANDRA-2161)
 * fixes for cache save/load (CASSANDRA-2172, -2174)
 * Handle whole-row deletions in CFOutputFormat (CASSANDRA-2014)
 * Make memtable_flush_writers flush in parallel (CASSANDRA-2178)
 * Add compaction_preheat_key_cache option (CASSANDRA-2175)
 * refactor stress.py to have only one copy of the format string 
   used for creating row keys (CASSANDRA-2108)
 * validate index names for \w+ (CASSANDRA-2196)
 * Fix Cassandra cli to respect timeout if schema does not settle 
   (CASSANDRA-2187)
 * fix for compaction and cleanup writing old-format data into new-version 
   sstable (CASSANDRA-2211, -2216)
 * add nodetool scrub (CASSANDRA-2217, -2240)
 * fix sstable2json large-row pagination (CASSANDRA-2188)
 * fix EOFing on requests for the last bytes in a file (CASSANDRA-2213)
 * fix BufferedRandomAccessFile bugs (CASSANDRA-2218, -2241)
 * check for memtable flush_after_mins exceeded every 10s (CASSANDRA-2183)
 * fix cache saving on Windows (CASSANDRA-2207)
 * add validateSchemaAgreement call + synchronization to schema
   modification operations (CASSANDRA-2222)
 * fix for reversed slice queries on large rows (CASSANDRA-2212)
 * fat clients were writing local data (CASSANDRA-2223)
 * set DEFAULT_MEMTABLE_LIFETIME_IN_MINS to 24h
 * improve detection and cleanup of partially-written sstables 
   (CASSANDRA-2206)
 * fix supercolumn de/serialization when subcolumn comparator is different
   from supercolumn's (CASSANDRA-2104)
 * fix starting up on Windows when CASSANDRA_HOME contains whitespace
   (CASSANDRA-2237)
 * add [get|set][row|key]cacheSavePeriod to JMX (CASSANDRA-2100)
 * fix Hadoop ColumnFamilyOutputFormat dropping of mutations
   when batch fills up (CASSANDRA-2255)
 * move file deletions off of scheduledtasks executor (CASSANDRA-2253)


0.7.2
 * copy DecoratedKey.key when inserting into caches to avoid retaining
   a reference to the underlying buffer (CASSANDRA-2102)
 * format subcolumn names with subcomparator (CASSANDRA-2136)
 * fix column bloom filter deserialization (CASSANDRA-2165)


0.7.1
 * refactor MessageDigest creation code. (CASSANDRA-2107)
 * buffer network stack to avoid inefficient small TCP messages while avoiding
   the nagle/delayed ack problem (CASSANDRA-1896)
 * check log4j configuration for changes every 10s (CASSANDRA-1525, 1907)
 * more-efficient cross-DC replication (CASSANDRA-1530, -2051, -2138)
 * avoid polluting page cache with commitlog or sstable writes
   and seq scan operations (CASSANDRA-1470)
 * add RMI authentication options to nodetool (CASSANDRA-1921)
 * make snitches configurable at runtime (CASSANDRA-1374)
 * retry hadoop split requests on connection failure (CASSANDRA-1927)
 * implement describeOwnership for BOP, COPP (CASSANDRA-1928)
 * make read repair behave as expected for ConsistencyLevel > ONE
   (CASSANDRA-982, 2038)
 * distributed test harness (CASSANDRA-1859, 1964)
 * reduce flush lock contention (CASSANDRA-1930)
 * optimize supercolumn deserialization (CASSANDRA-1891)
 * fix CFMetaData.apply to only compare objects of the same class 
   (CASSANDRA-1962)
 * allow specifying specific SSTables to compact from JMX (CASSANDRA-1963)
 * fix race condition in MessagingService.targets (CASSANDRA-1959, 2094, 2081)
 * refuse to open sstables from a future version (CASSANDRA-1935)
 * zero-copy reads (CASSANDRA-1714)
 * fix copy bounds for word Text in wordcount demo (CASSANDRA-1993)
 * fixes for contrib/javautils (CASSANDRA-1979)
 * check more frequently for memtable expiration (CASSANDRA-2000)
 * fix writing SSTable column count statistics (CASSANDRA-1976)
 * fix streaming of multiple CFs during bootstrap (CASSANDRA-1992)
 * explicitly set JVM GC new generation size with -Xmn (CASSANDRA-1968)
 * add short options for CLI flags (CASSANDRA-1565)
 * make keyspace argument to "describe keyspace" in CLI optional
   when authenticated to keyspace already (CASSANDRA-2029)
 * added option to specify -Dcassandra.join_ring=false on startup
   to allow "warm spare" nodes or performing JMX maintenance before
   joining the ring (CASSANDRA-526)
 * log migrations at INFO (CASSANDRA-2028)
 * add CLI verbose option in file mode (CASSANDRA-2030)
 * add single-line "--" comments to CLI (CASSANDRA-2032)
 * message serialization tests (CASSANDRA-1923)
 * switch from ivy to maven-ant-tasks (CASSANDRA-2017)
 * CLI attempts to block for new schema to propagate (CASSANDRA-2044)
 * fix potential overflow in nodetool cfstats (CASSANDRA-2057)
 * add JVM shutdownhook to sync commitlog (CASSANDRA-1919)
 * allow nodes to be up without being part of  normal traffic (CASSANDRA-1951)
 * fix CLI "show keyspaces" with null options on NTS (CASSANDRA-2049)
 * fix possible ByteBuffer race conditions (CASSANDRA-2066)
 * reduce garbage generated by MessagingService to prevent load spikes
   (CASSANDRA-2058)
 * fix math in RandomPartitioner.describeOwnership (CASSANDRA-2071)
 * fix deletion of sstable non-data components (CASSANDRA-2059)
 * avoid blocking gossip while deleting handoff hints (CASSANDRA-2073)
 * ignore messages from newer versions, keep track of nodes in gossip 
   regardless of version (CASSANDRA-1970)
 * cache writing moved to CompactionManager to reduce i/o contention and
   updated to use non-cache-polluting writes (CASSANDRA-2053)
 * page through large rows when exporting to JSON (CASSANDRA-2041)
 * add flush_largest_memtables_at and reduce_cache_sizes_at options
   (CASSANDRA-2142)
 * add cli 'describe cluster' command (CASSANDRA-2127)
 * add cli support for setting username/password at 'connect' command 
   (CASSANDRA-2111)
 * add -D option to Stress.java to allow reading hosts from a file 
   (CASSANDRA-2149)
 * bound hints CF throughput between 32M and 256M (CASSANDRA-2148)
 * continue starting when invalid saved cache entries are encountered
   (CASSANDRA-2076)
 * add max_hint_window_in_ms option (CASSANDRA-1459)


0.7.0-final
 * fix offsets to ByteBuffer.get (CASSANDRA-1939)


0.7.0-rc4
 * fix cli crash after backgrounding (CASSANDRA-1875)
 * count timeouts in storageproxy latencies, and include latency 
   histograms in StorageProxyMBean (CASSANDRA-1893)
 * fix CLI get recognition of supercolumns (CASSANDRA-1899)
 * enable keepalive on intra-cluster sockets (CASSANDRA-1766)
 * count timeouts towards dynamicsnitch latencies (CASSANDRA-1905)
 * Expose index-building status in JMX + cli schema description
   (CASSANDRA-1871)
 * allow [LOCAL|EACH]_QUORUM to be used with non-NetworkTopology 
   replication Strategies
 * increased amount of index locks for faster commitlog replay
 * collect secondary index tombstones immediately (CASSANDRA-1914)
 * revert commitlog changes from #1780 (CASSANDRA-1917)
 * change RandomPartitioner min token to -1 to avoid collision w/
   tokens on actual nodes (CASSANDRA-1901)
 * examine the right nibble when validating TimeUUID (CASSANDRA-1910)
 * include secondary indexes in cleanup (CASSANDRA-1916)
 * CFS.scrubDataDirectories should also cleanup invalid secondary indexes
   (CASSANDRA-1904)
 * ability to disable/enable gossip on nodes to force them down
   (CASSANDRA-1108)


0.7.0-rc3
 * expose getNaturalEndpoints in StorageServiceMBean taking byte[]
   key; RMI cannot serialize ByteBuffer (CASSANDRA-1833)
 * infer org.apache.cassandra.locator for replication strategy classes
   when not otherwise specified
 * validation that generates less garbage (CASSANDRA-1814)
 * add TTL support to CLI (CASSANDRA-1838)
 * cli defaults to bytestype for subcomparator when creating
   column families (CASSANDRA-1835)
 * unregister index MBeans when index is dropped (CASSANDRA-1843)
 * make ByteBufferUtil.clone thread-safe (CASSANDRA-1847)
 * change exception for read requests during bootstrap from 
   InvalidRequest to Unavailable (CASSANDRA-1862)
 * respect row-level tombstones post-flush in range scans
   (CASSANDRA-1837)
 * ReadResponseResolver check digests against each other (CASSANDRA-1830)
 * return InvalidRequest when remove of subcolumn without supercolumn
   is requested (CASSANDRA-1866)
 * flush before repair (CASSANDRA-1748)
 * SSTableExport validates key order (CASSANDRA-1884)
 * large row support for SSTableExport (CASSANDRA-1867)
 * Re-cache hot keys post-compaction without hitting disk (CASSANDRA-1878)
 * manage read repair in coordinator instead of data source, to
   provide latency information to dynamic snitch (CASSANDRA-1873)


0.7.0-rc2
 * fix live-column-count of slice ranges including tombstoned supercolumn 
   with live subcolumn (CASSANDRA-1591)
 * rename o.a.c.internal.AntientropyStage -> AntiEntropyStage,
   o.a.c.request.Request_responseStage -> RequestResponseStage,
   o.a.c.internal.Internal_responseStage -> InternalResponseStage
 * add AbstractType.fromString (CASSANDRA-1767)
 * require index_type to be present when specifying index_name
   on ColumnDef (CASSANDRA-1759)
 * fix add/remove index bugs in CFMetadata (CASSANDRA-1768)
 * rebuild Strategy during system_update_keyspace (CASSANDRA-1762)
 * cli updates prompt to ... in continuation lines (CASSANDRA-1770)
 * support multiple Mutations per key in hadoop ColumnFamilyOutputFormat
   (CASSANDRA-1774)
 * improvements to Debian init script (CASSANDRA-1772)
 * use local classloader to check for version.properties (CASSANDRA-1778)
 * Validate that column names in column_metadata are valid for the
   defined comparator, and decode properly in cli (CASSANDRA-1773)
 * use cross-platform newlines in cli (CASSANDRA-1786)
 * add ExpiringColumn support to sstable import/export (CASSANDRA-1754)
 * add flush for each append to periodic commitlog mode; added
   periodic_without_flush option to disable this (CASSANDRA-1780)
 * close file handle used for post-flush truncate (CASSANDRA-1790)
 * various code cleanup (CASSANDRA-1793, -1794, -1795)
 * fix range queries against wrapped range (CASSANDRA-1781)
 * fix consistencylevel calculations for NetworkTopologyStrategy
   (CASSANDRA-1804)
 * cli support index type enum names (CASSANDRA-1810)
 * improved validation of column_metadata (CASSANDRA-1813)
 * reads at ConsistencyLevel > 1 throw UnavailableException
   immediately if insufficient live nodes exist (CASSANDRA-1803)
 * copy bytebuffers for local writes to avoid retaining the entire
   Thrift frame (CASSANDRA-1801)
 * fix NPE adding index to column w/o prior metadata (CASSANDRA-1764)
 * reduce fat client timeout (CASSANDRA-1730)
 * fix botched merge of CASSANDRA-1316


0.7.0-rc1
 * fix compaction and flush races with schema updates (CASSANDRA-1715)
 * add clustertool, config-converter, sstablekeys, and schematool 
   Windows .bat files (CASSANDRA-1723)
 * reject range queries received during bootstrap (CASSANDRA-1739)
 * fix wrapping-range queries on non-minimum token (CASSANDRA-1700)
 * add nodetool cfhistogram (CASSANDRA-1698)
 * limit repaired ranges to what the nodes have in common (CASSANDRA-1674)
 * index scan treats missing columns as not matching secondary
   expressions (CASSANDRA-1745)
 * Fix misuse of DataOutputBuffer.getData in AntiEntropyService
   (CASSANDRA-1729)
 * detect and warn when obsolete version of JNA is present (CASSANDRA-1760)
 * reduce fat client timeout (CASSANDRA-1730)
 * cleanup smallest CFs first to increase free temp space for larger ones
   (CASSANDRA-1811)
 * Update windows .bat files to work outside of main Cassandra
   directory (CASSANDRA-1713)
 * fix read repair regression from 0.6.7 (CASSANDRA-1727)
 * more-efficient read repair (CASSANDRA-1719)
 * fix hinted handoff replay (CASSANDRA-1656)
 * log type of dropped messages (CASSANDRA-1677)
 * upgrade to SLF4J 1.6.1
 * fix ByteBuffer bug in ExpiringColumn.updateDigest (CASSANDRA-1679)
 * fix IntegerType.getString (CASSANDRA-1681)
 * make -Djava.net.preferIPv4Stack=true the default (CASSANDRA-628)
 * add INTERNAL_RESPONSE verb to differentiate from responses related
   to client requests (CASSANDRA-1685)
 * log tpstats when dropping messages (CASSANDRA-1660)
 * include unreachable nodes in describeSchemaVersions (CASSANDRA-1678)
 * Avoid dropping messages off the client request path (CASSANDRA-1676)
 * fix jna errno reporting (CASSANDRA-1694)
 * add friendlier error for UnknownHostException on startup (CASSANDRA-1697)
 * include jna dependency in RPM package (CASSANDRA-1690)
 * add --skip-keys option to stress.py (CASSANDRA-1696)
 * improve cli handling of non-string keys and column names 
   (CASSANDRA-1701, -1693)
 * r/m extra subcomparator line in cli keyspaces output (CASSANDRA-1712)
 * add read repair chance to cli "show keyspaces"
 * upgrade to ConcurrentLinkedHashMap 1.1 (CASSANDRA-975)
 * fix index scan routing (CASSANDRA-1722)
 * fix tombstoning of supercolumns in range queries (CASSANDRA-1734)
 * clear endpoint cache after updating keyspace metadata (CASSANDRA-1741)
 * fix wrapping-range queries on non-minimum token (CASSANDRA-1700)
 * truncate includes secondary indexes (CASSANDRA-1747)
 * retain reference to PendingFile sstables (CASSANDRA-1749)
 * fix sstableimport regression (CASSANDRA-1753)
 * fix for bootstrap when no non-system tables are defined (CASSANDRA-1732)
 * handle replica unavailability in index scan (CASSANDRA-1755)
 * fix service initialization order deadlock (CASSANDRA-1756)
 * multi-line cli commands (CASSANDRA-1742)
 * fix race between snapshot and compaction (CASSANDRA-1736)
 * add listEndpointsPendingHints, deleteHintsForEndpoint JMX methods 
   (CASSANDRA-1551)


0.7.0-beta3
 * add strategy options to describe_keyspace output (CASSANDRA-1560)
 * log warning when using randomly generated token (CASSANDRA-1552)
 * re-organize JMX into .db, .net, .internal, .request (CASSANDRA-1217)
 * allow nodes to change IPs between restarts (CASSANDRA-1518)
 * remember ring state between restarts by default (CASSANDRA-1518)
 * flush index built flag so we can read it before log replay (CASSANDRA-1541)
 * lock row cache updates to prevent race condition (CASSANDRA-1293)
 * remove assertion causing rare (and harmless) error messages in
   commitlog (CASSANDRA-1330)
 * fix moving nodes with no keyspaces defined (CASSANDRA-1574)
 * fix unbootstrap when no data is present in a transfer range (CASSANDRA-1573)
 * take advantage of AVRO-495 to simplify our avro IDL (CASSANDRA-1436)
 * extend authorization hierarchy to column family (CASSANDRA-1554)
 * deletion support in secondary indexes (CASSANDRA-1571)
 * meaningful error message for invalid replication strategy class 
   (CASSANDRA-1566)
 * allow keyspace creation with RF > N (CASSANDRA-1428)
 * improve cli error handling (CASSANDRA-1580)
 * add cache save/load ability (CASSANDRA-1417, 1606, 1647)
 * add StorageService.getDrainProgress (CASSANDRA-1588)
 * Disallow bootstrap to an in-use token (CASSANDRA-1561)
 * Allow dynamic secondary index creation and destruction (CASSANDRA-1532)
 * log auto-guessed memtable thresholds (CASSANDRA-1595)
 * add ColumnDef support to cli (CASSANDRA-1583)
 * reduce index sample time by 75% (CASSANDRA-1572)
 * add cli support for column, strategy metadata (CASSANDRA-1578, 1612)
 * add cli support for schema modification (CASSANDRA-1584)
 * delete temp files on failed compactions (CASSANDRA-1596)
 * avoid blocking for dead nodes during removetoken (CASSANDRA-1605)
 * remove ConsistencyLevel.ZERO (CASSANDRA-1607)
 * expose in-progress compaction type in jmx (CASSANDRA-1586)
 * removed IClock & related classes from internals (CASSANDRA-1502)
 * fix removing tokens from SystemTable on decommission and removetoken
   (CASSANDRA-1609)
 * include CF metadata in cli 'show keyspaces' (CASSANDRA-1613)
 * switch from Properties to HashMap in PropertyFileSnitch to
   avoid synchronization bottleneck (CASSANDRA-1481)
 * PropertyFileSnitch configuration file renamed to 
   cassandra-topology.properties
 * add cli support for get_range_slices (CASSANDRA-1088, CASSANDRA-1619)
 * Make memtable flush thresholds per-CF instead of global 
   (CASSANDRA-1007, 1637)
 * add cli support for binary data without CfDef hints (CASSANDRA-1603)
 * fix building SSTable statistics post-stream (CASSANDRA-1620)
 * fix potential infinite loop in 2ary index queries (CASSANDRA-1623)
 * allow creating NTS keyspaces with no replicas configured (CASSANDRA-1626)
 * add jmx histogram of sstables accessed per read (CASSANDRA-1624)
 * remove system_rename_column_family and system_rename_keyspace from the
   client API until races can be fixed (CASSANDRA-1630, CASSANDRA-1585)
 * add cli sanity tests (CASSANDRA-1582)
 * update GC settings in cassandra.bat (CASSANDRA-1636)
 * cli support for index queries (CASSANDRA-1635)
 * cli support for updating schema memtable settings (CASSANDRA-1634)
 * cli --file option (CASSANDRA-1616)
 * reduce automatically chosen memtable sizes by 50% (CASSANDRA-1641)
 * move endpoint cache from snitch to strategy (CASSANDRA-1643)
 * fix commitlog recovery deleting the newly-created segment as well as
   the old ones (CASSANDRA-1644)
 * upgrade to Thrift 0.5 (CASSANDRA-1367)
 * renamed CL.DCQUORUM to LOCAL_QUORUM and DCQUORUMSYNC to EACH_QUORUM
 * cli truncate support (CASSANDRA-1653)
 * update GC settings in cassandra.bat (CASSANDRA-1636)
 * avoid logging when a node's ip/token is gossipped back to it (CASSANDRA-1666)


0.7-beta2
 * always use UTF-8 for hint keys (CASSANDRA-1439)
 * remove cassandra.yaml dependency from Hadoop and Pig (CASSADRA-1322)
 * expose CfDef metadata in describe_keyspaces (CASSANDRA-1363)
 * restore use of mmap_index_only option (CASSANDRA-1241)
 * dropping a keyspace with no column families generated an error 
   (CASSANDRA-1378)
 * rename RackAwareStrategy to OldNetworkTopologyStrategy, RackUnawareStrategy 
   to SimpleStrategy, DatacenterShardStrategy to NetworkTopologyStrategy,
   AbstractRackAwareSnitch to AbstractNetworkTopologySnitch (CASSANDRA-1392)
 * merge StorageProxy.mutate, mutateBlocking (CASSANDRA-1396)
 * faster UUIDType, LongType comparisons (CASSANDRA-1386, 1393)
 * fix setting read_repair_chance from CLI addColumnFamily (CASSANDRA-1399)
 * fix updates to indexed columns (CASSANDRA-1373)
 * fix race condition leaving to FileNotFoundException (CASSANDRA-1382)
 * fix sharded lock hash on index write path (CASSANDRA-1402)
 * add support for GT/E, LT/E in subordinate index clauses (CASSANDRA-1401)
 * cfId counter got out of sync when CFs were added (CASSANDRA-1403)
 * less chatty schema updates (CASSANDRA-1389)
 * rename column family mbeans. 'type' will now include either 
   'IndexColumnFamilies' or 'ColumnFamilies' depending on the CFS type.
   (CASSANDRA-1385)
 * disallow invalid keyspace and column family names. This includes name that
   matches a '^\w+' regex. (CASSANDRA-1377)
 * use JNA, if present, to take snapshots (CASSANDRA-1371)
 * truncate hints if starting 0.7 for the first time (CASSANDRA-1414)
 * fix FD leak in single-row slicepredicate queries (CASSANDRA-1416)
 * allow index expressions against columns that are not part of the 
   SlicePredicate (CASSANDRA-1410)
 * config-converter properly handles snitches and framed support 
   (CASSANDRA-1420)
 * remove keyspace argument from multiget_count (CASSANDRA-1422)
 * allow specifying cassandra.yaml location as (local or remote) URL
   (CASSANDRA-1126)
 * fix using DynamicEndpointSnitch with NetworkTopologyStrategy
   (CASSANDRA-1429)
 * Add CfDef.default_validation_class (CASSANDRA-891)
 * fix EstimatedHistogram.max (CASSANDRA-1413)
 * quorum read optimization (CASSANDRA-1622)
 * handle zero-length (or missing) rows during HH paging (CASSANDRA-1432)
 * include secondary indexes during schema migrations (CASSANDRA-1406)
 * fix commitlog header race during schema change (CASSANDRA-1435)
 * fix ColumnFamilyStoreMBeanIterator to use new type name (CASSANDRA-1433)
 * correct filename generated by xml->yaml converter (CASSANDRA-1419)
 * add CMSInitiatingOccupancyFraction=75 and UseCMSInitiatingOccupancyOnly
   to default JVM options
 * decrease jvm heap for cassandra-cli (CASSANDRA-1446)
 * ability to modify keyspaces and column family definitions on a live cluster
   (CASSANDRA-1285)
 * support for Hadoop Streaming [non-jvm map/reduce via stdin/out]
   (CASSANDRA-1368)
 * Move persistent sstable stats from the system table to an sstable component
   (CASSANDRA-1430)
 * remove failed bootstrap attempt from pending ranges when gossip times
   it out after 1h (CASSANDRA-1463)
 * eager-create tcp connections to other cluster members (CASSANDRA-1465)
 * enumerate stages and derive stage from message type instead of 
   transmitting separately (CASSANDRA-1465)
 * apply reversed flag during collation from different data sources
   (CASSANDRA-1450)
 * make failure to remove commitlog segment non-fatal (CASSANDRA-1348)
 * correct ordering of drain operations so CL.recover is no longer 
   necessary (CASSANDRA-1408)
 * removed keyspace from describe_splits method (CASSANDRA-1425)
 * rename check_schema_agreement to describe_schema_versions
   (CASSANDRA-1478)
 * fix QUORUM calculation for RF > 3 (CASSANDRA-1487)
 * remove tombstones during non-major compactions when bloom filter
   verifies that row does not exist in other sstables (CASSANDRA-1074)
 * nodes that coordinated a loadbalance in the past could not be seen by
   newly added nodes (CASSANDRA-1467)
 * exposed endpoint states (gossip details) via jmx (CASSANDRA-1467)
 * ensure that compacted sstables are not included when new readers are
   instantiated (CASSANDRA-1477)
 * by default, calculate heap size and memtable thresholds at runtime (CASSANDRA-1469)
 * fix races dealing with adding/dropping keyspaces and column families in
   rapid succession (CASSANDRA-1477)
 * clean up of Streaming system (CASSANDRA-1503, 1504, 1506)
 * add options to configure Thrift socket keepalive and buffer sizes (CASSANDRA-1426)
 * make contrib CassandraServiceDataCleaner recursive (CASSANDRA-1509)
 * min, max compaction threshold are configurable and persistent 
   per-ColumnFamily (CASSANDRA-1468)
 * fix replaying the last mutation in a commitlog unnecessarily 
   (CASSANDRA-1512)
 * invoke getDefaultUncaughtExceptionHandler from DTPE with the original
   exception rather than the ExecutionException wrapper (CASSANDRA-1226)
 * remove Clock from the Thrift (and Avro) API (CASSANDRA-1501)
 * Close intra-node sockets when connection is broken (CASSANDRA-1528)
 * RPM packaging spec file (CASSANDRA-786)
 * weighted request scheduler (CASSANDRA-1485)
 * treat expired columns as deleted (CASSANDRA-1539)
 * make IndexInterval configurable (CASSANDRA-1488)
 * add describe_snitch to Thrift API (CASSANDRA-1490)
 * MD5 authenticator compares plain text submitted password with MD5'd
   saved property, instead of vice versa (CASSANDRA-1447)
 * JMX MessagingService pending and completed counts (CASSANDRA-1533)
 * fix race condition processing repair responses (CASSANDRA-1511)
 * make repair blocking (CASSANDRA-1511)
 * create EndpointSnitchInfo and MBean to expose rack and DC (CASSANDRA-1491)
 * added option to contrib/word_count to output results back to Cassandra
   (CASSANDRA-1342)
 * rewrite Hadoop ColumnFamilyRecordWriter to pool connections, retry to
   multiple Cassandra nodes, and smooth impact on the Cassandra cluster
   by using smaller batch sizes (CASSANDRA-1434)
 * fix setting gc_grace_seconds via CLI (CASSANDRA-1549)
 * support TTL'd index values (CASSANDRA-1536)
 * make removetoken work like decommission (CASSANDRA-1216)
 * make cli comparator-aware and improve quote rules (CASSANDRA-1523,-1524)
 * make nodetool compact and cleanup blocking (CASSANDRA-1449)
 * add memtable, cache information to GCInspector logs (CASSANDRA-1558)
 * enable/disable HintedHandoff via JMX (CASSANDRA-1550)
 * Ignore stray files in the commit log directory (CASSANDRA-1547)
 * Disallow bootstrap to an in-use token (CASSANDRA-1561)


0.7-beta1
 * sstable versioning (CASSANDRA-389)
 * switched to slf4j logging (CASSANDRA-625)
 * add (optional) expiration time for column (CASSANDRA-699)
 * access levels for authentication/authorization (CASSANDRA-900)
 * add ReadRepairChance to CF definition (CASSANDRA-930)
 * fix heisenbug in system tests, especially common on OS X (CASSANDRA-944)
 * convert to byte[] keys internally and all public APIs (CASSANDRA-767)
 * ability to alter schema definitions on a live cluster (CASSANDRA-44)
 * renamed configuration file to cassandra.xml, and log4j.properties to
   log4j-server.properties, which must now be loaded from
   the classpath (which is how our scripts in bin/ have always done it)
   (CASSANDRA-971)
 * change get_count to require a SlicePredicate. create multi_get_count
   (CASSANDRA-744)
 * re-organized endpointsnitch implementations and added SimpleSnitch
   (CASSANDRA-994)
 * Added preload_row_cache option (CASSANDRA-946)
 * add CRC to commitlog header (CASSANDRA-999)
 * removed deprecated batch_insert and get_range_slice methods (CASSANDRA-1065)
 * add truncate thrift method (CASSANDRA-531)
 * http mini-interface using mx4j (CASSANDRA-1068)
 * optimize away copy of sliced row on memtable read path (CASSANDRA-1046)
 * replace constant-size 2GB mmaped segments and special casing for index 
   entries spanning segment boundaries, with SegmentedFile that computes 
   segments that always contain entire entries/rows (CASSANDRA-1117)
 * avoid reading large rows into memory during compaction (CASSANDRA-16)
 * added hadoop OutputFormat (CASSANDRA-1101)
 * efficient Streaming (no more anticompaction) (CASSANDRA-579)
 * split commitlog header into separate file and add size checksum to
   mutations (CASSANDRA-1179)
 * avoid allocating a new byte[] for each mutation on replay (CASSANDRA-1219)
 * revise HH schema to be per-endpoint (CASSANDRA-1142)
 * add joining/leaving status to nodetool ring (CASSANDRA-1115)
 * allow multiple repair sessions per node (CASSANDRA-1190)
 * optimize away MessagingService for local range queries (CASSANDRA-1261)
 * make framed transport the default so malformed requests can't OOM the 
   server (CASSANDRA-475)
 * significantly faster reads from row cache (CASSANDRA-1267)
 * take advantage of row cache during range queries (CASSANDRA-1302)
 * make GCGraceSeconds a per-ColumnFamily value (CASSANDRA-1276)
 * keep persistent row size and column count statistics (CASSANDRA-1155)
 * add IntegerType (CASSANDRA-1282)
 * page within a single row during hinted handoff (CASSANDRA-1327)
 * push DatacenterShardStrategy configuration into keyspace definition,
   eliminating datacenter.properties. (CASSANDRA-1066)
 * optimize forward slices starting with '' and single-index-block name 
   queries by skipping the column index (CASSANDRA-1338)
 * streaming refactor (CASSANDRA-1189)
 * faster comparison for UUID types (CASSANDRA-1043)
 * secondary index support (CASSANDRA-749 and subtasks)
 * make compaction buckets deterministic (CASSANDRA-1265)


0.6.6
 * Allow using DynamicEndpointSnitch with RackAwareStrategy (CASSANDRA-1429)
 * remove the remaining vestiges of the unfinished DatacenterShardStrategy 
   (replaced by NetworkTopologyStrategy in 0.7)
   

0.6.5
 * fix key ordering in range query results with RandomPartitioner
   and ConsistencyLevel > ONE (CASSANDRA-1145)
 * fix for range query starting with the wrong token range (CASSANDRA-1042)
 * page within a single row during hinted handoff (CASSANDRA-1327)
 * fix compilation on non-sun JDKs (CASSANDRA-1061)
 * remove String.trim() call on row keys in batch mutations (CASSANDRA-1235)
 * Log summary of dropped messages instead of spamming log (CASSANDRA-1284)
 * add dynamic endpoint snitch (CASSANDRA-981)
 * fix streaming for keyspaces with hyphens in their name (CASSANDRA-1377)
 * fix errors in hard-coded bloom filter optKPerBucket by computing it
   algorithmically (CASSANDRA-1220
 * remove message deserialization stage, and uncap read/write stages
   so slow reads/writes don't block gossip processing (CASSANDRA-1358)
 * add jmx port configuration to Debian package (CASSANDRA-1202)
 * use mlockall via JNA, if present, to prevent Linux from swapping
   out parts of the JVM (CASSANDRA-1214)


0.6.4
 * avoid queuing multiple hint deliveries for the same endpoint
   (CASSANDRA-1229)
 * better performance for and stricter checking of UTF8 column names
   (CASSANDRA-1232)
 * extend option to lower compaction priority to hinted handoff
   as well (CASSANDRA-1260)
 * log errors in gossip instead of re-throwing (CASSANDRA-1289)
 * avoid aborting commitlog replay prematurely if a flushed-but-
   not-removed commitlog segment is encountered (CASSANDRA-1297)
 * fix duplicate rows being read during mapreduce (CASSANDRA-1142)
 * failure detection wasn't closing command sockets (CASSANDRA-1221)
 * cassandra-cli.bat works on windows (CASSANDRA-1236)
 * pre-emptively drop requests that cannot be processed within RPCTimeout
   (CASSANDRA-685)
 * add ack to Binary write verb and update CassandraBulkLoader
   to wait for acks for each row (CASSANDRA-1093)
 * added describe_partitioner Thrift method (CASSANDRA-1047)
 * Hadoop jobs no longer require the Cassandra storage-conf.xml
   (CASSANDRA-1280, CASSANDRA-1047)
 * log thread pool stats when GC is excessive (CASSANDRA-1275)
 * remove gossip message size limit (CASSANDRA-1138)
 * parallelize local and remote reads during multiget, and respect snitch 
   when determining whether to do local read for CL.ONE (CASSANDRA-1317)
 * fix read repair to use requested consistency level on digest mismatch,
   rather than assuming QUORUM (CASSANDRA-1316)
 * process digest mismatch re-reads in parallel (CASSANDRA-1323)
 * switch hints CF comparator to BytesType (CASSANDRA-1274)


0.6.3
 * retry to make streaming connections up to 8 times. (CASSANDRA-1019)
 * reject describe_ring() calls on invalid keyspaces (CASSANDRA-1111)
 * fix cache size calculation for size of 100% (CASSANDRA-1129)
 * fix cache capacity only being recalculated once (CASSANDRA-1129)
 * remove hourly scan of all hints on the off chance that the gossiper
   missed a status change; instead, expose deliverHintsToEndpoint to JMX
   so it can be done manually, if necessary (CASSANDRA-1141)
 * don't reject reads at CL.ALL (CASSANDRA-1152)
 * reject deletions to supercolumns in CFs containing only standard
   columns (CASSANDRA-1139)
 * avoid preserving login information after client disconnects
   (CASSANDRA-1057)
 * prefer sun jdk to openjdk in debian init script (CASSANDRA-1174)
 * detect partioner config changes between restarts and fail fast 
   (CASSANDRA-1146)
 * use generation time to resolve node token reassignment disagreements
   (CASSANDRA-1118)
 * restructure the startup ordering of Gossiper and MessageService to avoid
   timing anomalies (CASSANDRA-1160)
 * detect incomplete commit log hearders (CASSANDRA-1119)
 * force anti-entropy service to stream files on the stream stage to avoid
   sending streams out of order (CASSANDRA-1169)
 * remove inactive stream managers after AES streams files (CASSANDRA-1169)
 * allow removing entire row through batch_mutate Deletion (CASSANDRA-1027)
 * add JMX metrics for row-level bloom filter false positives (CASSANDRA-1212)
 * added a redhat init script to contrib (CASSANDRA-1201)
 * use midpoint when bootstrapping a new machine into range with not
   much data yet instead of random token (CASSANDRA-1112)
 * kill server on OOM in executor stage as well as Thrift (CASSANDRA-1226)
 * remove opportunistic repairs, when two machines with overlapping replica
   responsibilities happen to finish major compactions of the same CF near
   the same time.  repairs are now fully manual (CASSANDRA-1190)
 * add ability to lower compaction priority (default is no change from 0.6.2)
   (CASSANDRA-1181)


0.6.2
 * fix contrib/word_count build. (CASSANDRA-992)
 * split CommitLogExecutorService into BatchCommitLogExecutorService and 
   PeriodicCommitLogExecutorService (CASSANDRA-1014)
 * add latency histograms to CFSMBean (CASSANDRA-1024)
 * make resolving timestamp ties deterministic by using value bytes
   as a tiebreaker (CASSANDRA-1039)
 * Add option to turn off Hinted Handoff (CASSANDRA-894)
 * fix windows startup (CASSANDRA-948)
 * make concurrent_reads, concurrent_writes configurable at runtime via JMX
   (CASSANDRA-1060)
 * disable GCInspector on non-Sun JVMs (CASSANDRA-1061)
 * fix tombstone handling in sstable rows with no other data (CASSANDRA-1063)
 * fix size of row in spanned index entries (CASSANDRA-1056)
 * install json2sstable, sstable2json, and sstablekeys to Debian package
 * StreamingService.StreamDestinations wouldn't empty itself after streaming
   finished (CASSANDRA-1076)
 * added Collections.shuffle(splits) before returning the splits in 
   ColumnFamilyInputFormat (CASSANDRA-1096)
 * do not recalculate cache capacity post-compaction if it's been manually 
   modified (CASSANDRA-1079)
 * better defaults for flush sorter + writer executor queue sizes
   (CASSANDRA-1100)
 * windows scripts for SSTableImport/Export (CASSANDRA-1051)
 * windows script for nodetool (CASSANDRA-1113)
 * expose PhiConvictThreshold (CASSANDRA-1053)
 * make repair of RF==1 a no-op (CASSANDRA-1090)
 * improve default JVM GC options (CASSANDRA-1014)
 * fix SlicePredicate serialization inside Hadoop jobs (CASSANDRA-1049)
 * close Thrift sockets in Hadoop ColumnFamilyRecordReader (CASSANDRA-1081)


0.6.1
 * fix NPE in sstable2json when no excluded keys are given (CASSANDRA-934)
 * keep the replica set constant throughout the read repair process
   (CASSANDRA-937)
 * allow querying getAllRanges with empty token list (CASSANDRA-933)
 * fix command line arguments inversion in clustertool (CASSANDRA-942)
 * fix race condition that could trigger a false-positive assertion
   during post-flush discard of old commitlog segments (CASSANDRA-936)
 * fix neighbor calculation for anti-entropy repair (CASSANDRA-924)
 * perform repair even for small entropy differences (CASSANDRA-924)
 * Use hostnames in CFInputFormat to allow Hadoop's naive string-based
   locality comparisons to work (CASSANDRA-955)
 * cache read-only BufferedRandomAccessFile length to avoid
   3 system calls per invocation (CASSANDRA-950)
 * nodes with IPv6 (and no IPv4) addresses could not join cluster
   (CASSANDRA-969)
 * Retrieve the correct number of undeleted columns, if any, from
   a supercolumn in a row that had been deleted previously (CASSANDRA-920)
 * fix index scans that cross the 2GB mmap boundaries for both mmap
   and standard i/o modes (CASSANDRA-866)
 * expose drain via nodetool (CASSANDRA-978)


0.6.0-RC1
 * JMX drain to flush memtables and run through commit log (CASSANDRA-880)
 * Bootstrapping can skip ranges under the right conditions (CASSANDRA-902)
 * fix merging row versions in range_slice for CL > ONE (CASSANDRA-884)
 * default write ConsistencyLeven chaned from ZERO to ONE
 * fix for index entries spanning mmap buffer boundaries (CASSANDRA-857)
 * use lexical comparison if time part of TimeUUIDs are the same 
   (CASSANDRA-907)
 * bound read, mutation, and response stages to fix possible OOM
   during log replay (CASSANDRA-885)
 * Use microseconds-since-epoch (UTC) in cli, instead of milliseconds
 * Treat batch_mutate Deletion with null supercolumn as "apply this predicate 
   to top level supercolumns" (CASSANDRA-834)
 * Streaming destination nodes do not update their JMX status (CASSANDRA-916)
 * Fix internal RPC timeout calculation (CASSANDRA-911)
 * Added Pig loadfunc to contrib/pig (CASSANDRA-910)


0.6.0-beta3
 * fix compaction bucketing bug (CASSANDRA-814)
 * update windows batch file (CASSANDRA-824)
 * deprecate KeysCachedFraction configuration directive in favor
   of KeysCached; move to unified-per-CF key cache (CASSANDRA-801)
 * add invalidateRowCache to ColumnFamilyStoreMBean (CASSANDRA-761)
 * send Handoff hints to natural locations to reduce load on
   remaining nodes in a failure scenario (CASSANDRA-822)
 * Add RowWarningThresholdInMB configuration option to warn before very 
   large rows get big enough to threaten node stability, and -x option to
   be able to remove them with sstable2json if the warning is unheeded
   until it's too late (CASSANDRA-843)
 * Add logging of GC activity (CASSANDRA-813)
 * fix ConcurrentModificationException in commitlog discard (CASSANDRA-853)
 * Fix hardcoded row count in Hadoop RecordReader (CASSANDRA-837)
 * Add a jmx status to the streaming service and change several DEBUG
   messages to INFO (CASSANDRA-845)
 * fix classpath in cassandra-cli.bat for Windows (CASSANDRA-858)
 * allow re-specifying host, port to cassandra-cli if invalid ones
   are first tried (CASSANDRA-867)
 * fix race condition handling rpc timeout in the coordinator
   (CASSANDRA-864)
 * Remove CalloutLocation and StagingFileDirectory from storage-conf files 
   since those settings are no longer used (CASSANDRA-878)
 * Parse a long from RowWarningThresholdInMB instead of an int (CASSANDRA-882)
 * Remove obsolete ControlPort code from DatabaseDescriptor (CASSANDRA-886)
 * move skipBytes side effect out of assert (CASSANDRA-899)
 * add "double getLoad" to StorageServiceMBean (CASSANDRA-898)
 * track row stats per CF at compaction time (CASSANDRA-870)
 * disallow CommitLogDirectory matching a DataFileDirectory (CASSANDRA-888)
 * default key cache size is 200k entries, changed from 10% (CASSANDRA-863)
 * add -Dcassandra-foreground=yes to cassandra.bat
 * exit if cluster name is changed unexpectedly (CASSANDRA-769)


0.6.0-beta1/beta2
 * add batch_mutate thrift command, deprecating batch_insert (CASSANDRA-336)
 * remove get_key_range Thrift API, deprecated in 0.5 (CASSANDRA-710)
 * add optional login() Thrift call for authentication (CASSANDRA-547)
 * support fat clients using gossiper and StorageProxy to perform
   replication in-process [jvm-only] (CASSANDRA-535)
 * support mmapped I/O for reads, on by default on 64bit JVMs 
   (CASSANDRA-408, CASSANDRA-669)
 * improve insert concurrency, particularly during Hinted Handoff
   (CASSANDRA-658)
 * faster network code (CASSANDRA-675)
 * stress.py moved to contrib (CASSANDRA-635)
 * row caching [must be explicitly enabled per-CF in config] (CASSANDRA-678)
 * present a useful measure of compaction progress in JMX (CASSANDRA-599)
 * add bin/sstablekeys (CASSNADRA-679)
 * add ConsistencyLevel.ANY (CASSANDRA-687)
 * make removetoken remove nodes from gossip entirely (CASSANDRA-644)
 * add ability to set cache sizes at runtime (CASSANDRA-708)
 * report latency and cache hit rate statistics with lifetime totals
   instead of average over the last minute (CASSANDRA-702)
 * support get_range_slice for RandomPartitioner (CASSANDRA-745)
 * per-keyspace replication factory and replication strategy (CASSANDRA-620)
 * track latency in microseconds (CASSANDRA-733)
 * add describe_ Thrift methods, deprecating get_string_property and 
   get_string_list_property
 * jmx interface for tracking operation mode and streams in general.
   (CASSANDRA-709)
 * keep memtables in sorted order to improve range query performance
   (CASSANDRA-799)
 * use while loop instead of recursion when trimming sstables compaction list 
   to avoid blowing stack in pathological cases (CASSANDRA-804)
 * basic Hadoop map/reduce support (CASSANDRA-342)


0.5.1
 * ensure all files for an sstable are streamed to the same directory.
   (CASSANDRA-716)
 * more accurate load estimate for bootstrapping (CASSANDRA-762)
 * tolerate dead or unavailable bootstrap target on write (CASSANDRA-731)
 * allow larger numbers of keys (> 140M) in a sstable bloom filter
   (CASSANDRA-790)
 * include jvm argument improvements from CASSANDRA-504 in debian package
 * change streaming chunk size to 32MB to accomodate Windows XP limitations
   (was 64MB) (CASSANDRA-795)
 * fix get_range_slice returning results in the wrong order (CASSANDRA-781)
 

0.5.0 final
 * avoid attempting to delete temporary bootstrap files twice (CASSANDRA-681)
 * fix bogus NaN in nodeprobe cfstats output (CASSANDRA-646)
 * provide a policy for dealing with single thread executors w/ a full queue
   (CASSANDRA-694)
 * optimize inner read in MessagingService, vastly improving multiple-node
   performance (CASSANDRA-675)
 * wait for table flush before streaming data back to a bootstrapping node.
   (CASSANDRA-696)
 * keep track of bootstrapping sources by table so that bootstrapping doesn't 
   give the indication of finishing early (CASSANDRA-673)


0.5.0 RC3
 * commit the correct version of the patch for CASSANDRA-663


0.5.0 RC2 (unreleased)
 * fix bugs in converting get_range_slice results to Thrift 
   (CASSANDRA-647, CASSANDRA-649)
 * expose java.util.concurrent.TimeoutException in StorageProxy methods
   (CASSANDRA-600)
 * TcpConnectionManager was holding on to disconnected connections, 
   giving the false indication they were being used. (CASSANDRA-651)
 * Remove duplicated write. (CASSANDRA-662)
 * Abort bootstrap if IP is already in the token ring (CASSANDRA-663)
 * increase default commitlog sync period, and wait for last sync to 
   finish before submitting another (CASSANDRA-668)


0.5.0 RC1
 * Fix potential NPE in get_range_slice (CASSANDRA-623)
 * add CRC32 to commitlog entries (CASSANDRA-605)
 * fix data streaming on windows (CASSANDRA-630)
 * GC compacted sstables after cleanup and compaction (CASSANDRA-621)
 * Speed up anti-entropy validation (CASSANDRA-629)
 * Fix anti-entropy assertion error (CASSANDRA-639)
 * Fix pending range conflicts when bootstapping or moving
   multiple nodes at once (CASSANDRA-603)
 * Handle obsolete gossip related to node movement in the case where
   one or more nodes is down when the movement occurs (CASSANDRA-572)
 * Include dead nodes in gossip to avoid a variety of problems
   and fix HH to removed nodes (CASSANDRA-634)
 * return an InvalidRequestException for mal-formed SlicePredicates
   (CASSANDRA-643)
 * fix bug determining closest neighbor for use in multiple datacenters
   (CASSANDRA-648)
 * Vast improvements in anticompaction speed (CASSANDRA-607)
 * Speed up log replay and writes by avoiding redundant serializations
   (CASSANDRA-652)


0.5.0 beta 2
 * Bootstrap improvements (several tickets)
 * add nodeprobe repair anti-entropy feature (CASSANDRA-193, CASSANDRA-520)
 * fix possibility of partition when many nodes restart at once
   in clusters with multiple seeds (CASSANDRA-150)
 * fix NPE in get_range_slice when no data is found (CASSANDRA-578)
 * fix potential NPE in hinted handoff (CASSANDRA-585)
 * fix cleanup of local "system" keyspace (CASSANDRA-576)
 * improve computation of cluster load balance (CASSANDRA-554)
 * added super column read/write, column count, and column/row delete to
   cassandra-cli (CASSANDRA-567, CASSANDRA-594)
 * fix returning live subcolumns of deleted supercolumns (CASSANDRA-583)
 * respect JAVA_HOME in bin/ scripts (several tickets)
 * add StorageService.initClient for fat clients on the JVM (CASSANDRA-535)
   (see contrib/client_only for an example of use)
 * make consistency_level functional in get_range_slice (CASSANDRA-568)
 * optimize key deserialization for RandomPartitioner (CASSANDRA-581)
 * avoid GCing tombstones except on major compaction (CASSANDRA-604)
 * increase failure conviction threshold, resulting in less nodes
   incorrectly (and temporarily) marked as down (CASSANDRA-610)
 * respect memtable thresholds during log replay (CASSANDRA-609)
 * support ConsistencyLevel.ALL on read (CASSANDRA-584)
 * add nodeprobe removetoken command (CASSANDRA-564)


0.5.0 beta
 * Allow multiple simultaneous flushes, improving flush throughput 
   on multicore systems (CASSANDRA-401)
 * Split up locks to improve write and read throughput on multicore systems
   (CASSANDRA-444, CASSANDRA-414)
 * More efficient use of memory during compaction (CASSANDRA-436)
 * autobootstrap option: when enabled, all non-seed nodes will attempt
   to bootstrap when started, until bootstrap successfully
   completes. -b option is removed.  (CASSANDRA-438)
 * Unless a token is manually specified in the configuration xml,
   a bootstraping node will use a token that gives it half the
   keys from the most-heavily-loaded node in the cluster,
   instead of generating a random token. 
   (CASSANDRA-385, CASSANDRA-517)
 * Miscellaneous bootstrap fixes (several tickets)
 * Ability to change a node's token even after it has data on it
   (CASSANDRA-541)
 * Ability to decommission a live node from the ring (CASSANDRA-435)
 * Semi-automatic loadbalancing via nodeprobe (CASSANDRA-192)
 * Add ability to set compaction thresholds at runtime via
   JMX / nodeprobe.  (CASSANDRA-465)
 * Add "comment" field to ColumnFamily definition. (CASSANDRA-481)
 * Additional JMX metrics (CASSANDRA-482)
 * JSON based export and import tools (several tickets)
 * Hinted Handoff fixes (several tickets)
 * Add key cache to improve read performance (CASSANDRA-423)
 * Simplified construction of custom ReplicationStrategy classes
   (CASSANDRA-497)
 * Graphical application (Swing) for ring integrity verification and 
   visualization was added to contrib (CASSANDRA-252)
 * Add DCQUORUM, DCQUORUMSYNC consistency levels and corresponding
   ReplicationStrategy / EndpointSnitch classes.  Experimental.
   (CASSANDRA-492)
 * Web client interface added to contrib (CASSANDRA-457)
 * More-efficient flush for Random, CollatedOPP partitioners 
   for normal writes (CASSANDRA-446) and bulk load (CASSANDRA-420)
 * Add MemtableFlushAfterMinutes, a global replacement for the old 
   per-CF FlushPeriodInMinutes setting (CASSANDRA-463)
 * optimizations to slice reading (CASSANDRA-350) and supercolumn
   queries (CASSANDRA-510)
 * force binding to given listenaddress for nodes with multiple
   interfaces (CASSANDRA-546)
 * stress.py benchmarking tool improvements (several tickets)
 * optimized replica placement code (CASSANDRA-525)
 * faster log replay on restart (CASSANDRA-539, CASSANDRA-540)
 * optimized local-node writes (CASSANDRA-558)
 * added get_range_slice, deprecating get_key_range (CASSANDRA-344)
 * expose TimedOutException to thrift (CASSANDRA-563)
 

0.4.2
 * Add validation disallowing null keys (CASSANDRA-486)
 * Fix race conditions in TCPConnectionManager (CASSANDRA-487)
 * Fix using non-utf8-aware comparison as a sanity check.
   (CASSANDRA-493)
 * Improve default garbage collector options (CASSANDRA-504)
 * Add "nodeprobe flush" (CASSANDRA-505)
 * remove NotFoundException from get_slice throws list (CASSANDRA-518)
 * fix get (not get_slice) of entire supercolumn (CASSANDRA-508)
 * fix null token during bootstrap (CASSANDRA-501)


0.4.1
 * Fix FlushPeriod columnfamily configuration regression
   (CASSANDRA-455)
 * Fix long column name support (CASSANDRA-460)
 * Fix for serializing a row that only contains tombstones
   (CASSANDRA-458)
 * Fix for discarding unneeded commitlog segments (CASSANDRA-459)
 * Add SnapshotBeforeCompaction configuration option (CASSANDRA-426)
 * Fix compaction abort under insufficient disk space (CASSANDRA-473)
 * Fix reading subcolumn slice from tombstoned CF (CASSANDRA-484)
 * Fix race condition in RVH causing occasional NPE (CASSANDRA-478)


0.4.0
 * fix get_key_range problems when a node is down (CASSANDRA-440)
   and add UnavailableException to more Thrift methods
 * Add example EndPointSnitch contrib code (several tickets)


0.4.0 RC2
 * fix SSTable generation clash during compaction (CASSANDRA-418)
 * reject method calls with null parameters (CASSANDRA-308)
 * properly order ranges in nodeprobe output (CASSANDRA-421)
 * fix logging of certain errors on executor threads (CASSANDRA-425)


0.4.0 RC1
 * Bootstrap feature is live; use -b on startup (several tickets)
 * Added multiget api (CASSANDRA-70)
 * fix Deadlock with SelectorManager.doProcess and TcpConnection.write
   (CASSANDRA-392)
 * remove key cache b/c of concurrency bugs in third-party
   CLHM library (CASSANDRA-405)
 * update non-major compaction logic to use two threshold values
   (CASSANDRA-407)
 * add periodic / batch commitlog sync modes (several tickets)
 * inline BatchMutation into batch_insert params (CASSANDRA-403)
 * allow setting the logging level at runtime via mbean (CASSANDRA-402)
 * change default comparator to BytesType (CASSANDRA-400)
 * add forwards-compatible ConsistencyLevel parameter to get_key_range
   (CASSANDRA-322)
 * r/m special case of blocking for local destination when writing with 
   ConsistencyLevel.ZERO (CASSANDRA-399)
 * Fixes to make BinaryMemtable [bulk load interface] useful (CASSANDRA-337);
   see contrib/bmt_example for an example of using it.
 * More JMX properties added (several tickets)
 * Thrift changes (several tickets)
    - Merged _super get methods with the normal ones; return values
      are now of ColumnOrSuperColumn.
    - Similarly, merged batch_insert_super into batch_insert.



0.4.0 beta
 * On-disk data format has changed to allow billions of keys/rows per
   node instead of only millions
 * Multi-keyspace support
 * Scan all sstables for all queries to avoid situations where
   different types of operation on the same ColumnFamily could
   disagree on what data was present
 * Snapshot support via JMX
 * Thrift API has changed a _lot_:
    - removed time-sorted CFs; instead, user-defined comparators
      may be defined on the column names, which are now byte arrays.
      Default comparators are provided for UTF8, Bytes, Ascii, Long (i64),
      and UUID types.
    - removed colon-delimited strings in thrift api in favor of explicit
      structs such as ColumnPath, ColumnParent, etc.  Also normalized
      thrift struct and argument naming.
    - Added columnFamily argument to get_key_range.
    - Change signature of get_slice to accept starting and ending
      columns as well as an offset.  (This allows use of indexes.)
      Added "ascending" flag to allow reasonably-efficient reverse
      scans as well.  Removed get_slice_by_range as redundant.
    - get_key_range operates on one CF at a time
    - changed `block` boolean on insert methods to ConsistencyLevel enum,
      with options of NONE, ONE, QUORUM, and ALL.
    - added similar consistency_level parameter to read methods
    - column-name-set slice with no names given now returns zero columns
      instead of all of them.  ("all" can run your server out of memory.
      use a range-based slice with a high max column count instead.)
 * Removed the web interface. Node information can now be obtained by 
   using the newly introduced nodeprobe utility.
 * More JMX stats
 * Remove magic values from internals (e.g. special key to indicate
   when to flush memtables)
 * Rename configuration "table" to "keyspace"
 * Moved to crash-only design; no more shutdown (just kill the process)
 * Lots of bug fixes

Full list of issues resolved in 0.4 is at https://issues.apache.org/jira/secure/IssueNavigator.jspa?reset=true&&pid=12310865&fixfor=12313862&resolution=1&sorter/field=issuekey&sorter/order=DESC


0.3.0 RC3
 * Fix potential deadlock under load in TCPConnection.
   (CASSANDRA-220)


0.3.0 RC2
 * Fix possible data loss when server is stopped after replaying
   log but before new inserts force memtable flush.
   (CASSANDRA-204)
 * Added BUGS file


0.3.0 RC1
 * Range queries on keys, including user-defined key collation
 * Remove support
 * Workarounds for a weird bug in JDK select/register that seems
   particularly common on VM environments. Cassandra should deploy
   fine on EC2 now
 * Much improved infrastructure: the beginnings of a decent test suite
   ("ant test" for unit tests; "nosetests" for system tests), code
   coverage reporting, etc.
 * Expanded node status reporting via JMX
 * Improved error reporting/logging on both server and client
 * Reduced memory footprint in default configuration
 * Combined blocking and non-blocking versions of insert APIs
 * Added FlushPeriodInMinutes configuration parameter to force
   flushing of infrequently-updated ColumnFamilies<|MERGE_RESOLUTION|>--- conflicted
+++ resolved
@@ -1,4 +1,3 @@
-<<<<<<< HEAD
 2.1.8
  * Fix IndexOutOfBoundsException when inserting tuple with too many
    elements using the string literal notation (CASSANDRA-9559)
@@ -7,11 +6,8 @@
  * Enable describe on indices (CASSANDRA-7814)
  * ColumnFamilyStore.selectAndReference may block during compaction (CASSANDRA-9637)
 Merged from 2.0
-=======
-2.0.17
  * Fix suboptimal secondary index selection when restricted
    clustering column is also indexed (CASSANDRA-9631)
->>>>>>> f2db756a
  * (cqlsh) Add min_threshold to DTCS option autocomplete (CASSANDRA-9385)
  * Fix error message when attempting to create an index on a column
    in a COMPACT STORAGE table with clustering columns (CASSANDRA-9527)
