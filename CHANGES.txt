--- conflicted
+++ resolved
@@ -7,14 +7,7 @@
  * Fix paging issues with partitions containing only static columns data (CASSANDRA-10381)
  * Fix conditions on static columns (CASSANDRA-10264)
  * AssertionError: attempted to delete non-existing file CommitLog (CASSANDRA-10377)
-<<<<<<< HEAD
-=======
- * (cqlsh) Distinguish negative and positive infinity in output (CASSANDRA-10523)
- * (cqlsh) allow custom time_format for COPY TO (CASSANDRA-8970)
- * Don't allow startup if the node's rack has changed (CASSANDRA-10242)
- * (cqlsh) show partial trace if incomplete after max_trace_wait (CASSANDRA-7645)
  * Fix sorting for queries with an IN condition on partition key columns (CASSANDRA-10363)
->>>>>>> ccb738f8
 
 
 3.0-rc2
