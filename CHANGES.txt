dev
 * log threshold causing memtable flush (CASSANDRA-1675)
 * log type of dropped messages (CASSANDRA-1677)
 * upgrade to SLF4J 1.6.1
 * fix ByteBuffer bug in ExpiringColumn.updateDigest (CASSANDRA-1679)
 * fix IntegerType.getString (CASSANDRA-1681)
 * log tpstats when dropping messages (CASSANDRA-1660)
 * make -Djava.net.preferIPv4Stack=true the default (CASSANDRA-628)
<<<<<<< HEAD
=======
 * add INTERNAL_RESPONSE verb to differentiate from responses related
   to client requests (CASSANDRA-1685)
>>>>>>> e58f6e52


0.7.0-beta3
 * add strategy options to describe_keyspace output (CASSANDRA-1560)
 * log warning when using randomly generated token (CASSANDRA-1552)
 * re-organize JMX into .db, .net, .internal, .request (CASSANDRA-1217)
 * allow nodes to change IPs between restarts (CASSANDRA-1518)
 * remember ring state between restarts by default (CASSANDRA-1518)
 * flush index built flag so we can read it before log replay (CASSANDRA-1541)
 * lock row cache updates to prevent race condition (CASSANDRA-1293)
 * remove assertion causing rare (and harmless) error messages in
   commitlog (CASSANDRA-1330)
 * fix moving nodes with no keyspaces defined (CASSANDRA-1574)
 * fix unbootstrap when no data is present in a transfer range (CASSANDRA-1573)
 * take advantage of AVRO-495 to simplify our avro IDL (CASSANDRA-1436)
 * extend authorization hierarchy to column family (CASSANDRA-1554)
 * deletion support in secondary indexes (CASSANDRA-1571)
 * meaningful error message for invalid replication strategy class 
   (CASSANDRA-1566)
 * allow keyspace creation with RF > N (CASSANDRA-1428)
 * improve cli error handling (CASSANDRA-1580)
 * add cache save/load ability (CASSANDRA-1417, 1606, 1647)
 * add StorageService.getDrainProgress (CASSANDRA-1588)
 * Disallow bootstrap to an in-use token (CASSANDRA-1561)
 * Allow dynamic secondary index creation and destruction (CASSANDRA-1532)
 * log auto-guessed memtable thresholds (CASSANDRA-1595)
 * add ColumnDef support to cli (CASSANDRA-1583)
 * reduce index sample time by 75% (CASSANDRA-1572)
 * add cli support for column, strategy metadata (CASSANDRA-1578, 1612)
 * add cli support for schema modification (CASSANDRA-1584)
 * delete temp files on failed compactions (CASSANDRA-1596)
 * avoid blocking for dead nodes during removetoken (CASSANDRA-1605)
 * remove ConsistencyLevel.ZERO (CASSANDRA-1607)
 * expose in-progress compaction type in jmx (CASSANDRA-1586)
 * removed IClock & related classes from internals (CASSANDRA-1502)
 * fix removing tokens from SystemTable on decommission and removetoken
   (CASSANDRA-1609)
 * include CF metadata in cli 'show keyspaces' (CASSANDRA-1613)
 * switch from Properties to HashMap in PropertyFileSnitch to
   avoid synchronization bottleneck (CASSANDRA-1481)
 * PropertyFileSnitch configuration file renamed to 
   cassandra-topology.properties
 * add cli support for get_range_slices (CASSANDRA-1088, CASSANDRA-1619)
 * Make memtable flush thresholds per-CF instead of global 
   (CASSANDRA-1007, 1637)
 * add cli support for binary data without CfDef hints (CASSANDRA-1603)
 * fix building SSTable statistics post-stream (CASSANDRA-1620)
 * fix potential infinite loop in 2ary index queries (CASSANDRA-1623)
 * allow creating NTS keyspaces with no replicas configured (CASSANDRA-1626)
 * add jmx histogram of sstables accessed per read (CASSANDRA-1624)
 * remove system_rename_column_family and system_rename_keyspace from the
   client API until races can be fixed (CASSANDRA-1630, CASSANDRA-1585)
 * add cli sanity tests (CASSANDRA-1582)
 * update GC settings in cassandra.bat (CASSANDRA-1636)
 * cli support for index queries (CASSANDRA-1635)
 * cli support for updating schema memtable settings (CASSANDRA-1634)
 * cli --file option (CASSANDRA-1616)
 * reduce automatically chosen memtable sizes by 50% (CASSANDRA-1641)
 * move endpoint cache from snitch to strategy (CASSANDRA-1643)
 * fix commitlog recovery deleting the newly-created segment as well as
   the old ones (CASSANDRA-1644)
 * upgrade to Thrift 0.5 (CASSANDRA-1367)
 * renamed CL.DCQUORUM to LOCAL_QUORUM and DCQUORUMSYNC to EACH_QUORUM
 * cli truncate support (CASSANDRA-1653)
 * update GC settings in cassandra.bat (CASSANDRA-1636)
 * avoid logging when a node's ip/token is gossipped back to it (CASSANDRA-1666)


0.7-beta2
 * always use UTF-8 for hint keys (CASSANDRA-1439)
 * remove cassandra.yaml dependency from Hadoop and Pig (CASSADRA-1322)
 * expose CfDef metadata in describe_keyspaces (CASSANDRA-1363)
 * restore use of mmap_index_only option (CASSANDRA-1241)
 * dropping a keyspace with no column families generated an error 
   (CASSANDRA-1378)
 * rename RackAwareStrategy to OldNetworkTopologyStrategy, RackUnawareStrategy 
   to SimpleStrategy, DatacenterShardStrategy to NetworkTopologyStrategy,
   AbstractRackAwareSnitch to AbstractNetworkTopologySnitch (CASSANDRA-1392)
 * merge StorageProxy.mutate, mutateBlocking (CASSANDRA-1396)
 * faster UUIDType, LongType comparisons (CASSANDRA-1386, 1393)
 * fix setting read_repair_chance from CLI addColumnFamily (CASSANDRA-1399)
 * fix updates to indexed columns (CASSANDRA-1373)
 * fix race condition leaving to FileNotFoundException (CASSANDRA-1382)
 * fix sharded lock hash on index write path (CASSANDRA-1402)
 * add support for GT/E, LT/E in subordinate index clauses (CASSANDRA-1401)
 * cfId counter got out of sync when CFs were added (CASSANDRA-1403)
 * less chatty schema updates (CASSANDRA-1389)
 * rename column family mbeans. 'type' will now include either 
   'IndexColumnFamilies' or 'ColumnFamilies' depending on the CFS type.
   (CASSANDRA-1385)
 * disallow invalid keyspace and column family names. This includes name that
   matches a '^\w+' regex. (CASSANDRA-1377)
 * use JNA, if present, to take snapshots (CASSANDRA-1371)
 * truncate hints if starting 0.7 for the first time (CASSANDRA-1414)
 * fix FD leak in single-row slicepredicate queries (CASSANDRA-1416)
 * allow index expressions against columns that are not part of the 
   SlicePredicate (CASSANDRA-1410)
 * config-converter properly handles snitches and framed support 
   (CASSANDRA-1420)
 * remove keyspace argument from multiget_count (CASSANDRA-1422)
 * allow specifying cassandra.yaml location as (local or remote) URL
   (CASSANDRA-1126)
 * fix using DynamicEndpointSnitch with NetworkTopologyStrategy
   (CASSANDRA-1429)
 * Add CfDef.default_validation_class (CASSANDRA-891)
 * fix EstimatedHistogram.max (CASSANDRA-1413)
 * quorum read optimization (CASSANDRA-1622)
 * handle zero-length (or missing) rows during HH paging (CASSANDRA-1432)
 * include secondary indexes during schema migrations (CASSANDRA-1406)
 * fix commitlog header race during schema change (CASSANDRA-1435)
 * fix ColumnFamilyStoreMBeanIterator to use new type name (CASSANDRA-1433)
 * correct filename generated by xml->yaml converter (CASSANDRA-1419)
 * add CMSInitiatingOccupancyFraction=75 and UseCMSInitiatingOccupancyOnly
   to default JVM options
 * decrease jvm heap for cassandra-cli (CASSANDRA-1446)
 * ability to modify keyspaces and column family definitions on a live cluster
   (CASSANDRA-1285)
 * support for Hadoop Streaming [non-jvm map/reduce via stdin/out]
   (CASSANDRA-1368)
 * Move persistent sstable stats from the system table to an sstable component
   (CASSANDRA-1430)
 * remove failed bootstrap attempt from pending ranges when gossip times
   it out after 1h (CASSANDRA-1463)
 * eager-create tcp connections to other cluster members (CASSANDRA-1465)
 * enumerate stages and derive stage from message type instead of 
   transmitting separately (CASSANDRA-1465)
 * apply reversed flag during collation from different data sources
   (CASSANDRA-1450)
 * make failure to remove comitlog segment non-fatal (CASSANDRA-1348)
 * correct ordering of drain operations so CL.recover is no longer 
   necessary (CASSANDRA-1408)
 * removed keyspace from describe_splits method (CASSANDRA-1425)
 * rename check_schema_agreement to describe_schema_versions
   (CASSANDRA-1478)
 * fix QUORUM calculation for RF > 3 (CASSANDRA-1487)
 * remove tombstones during non-major compactions when bloom filter
   verifies that row does not exist in other sstables (CASSANDRA-1074)
 * nodes that coordinated a loadbalance in the past could not be seen by
   newly added nodes (CASSANDRA-1467)
 * exposed endpoint states (gossip details) via jmx (CASSANDRA-1467)
 * ensure that compacted sstables are not included when new readers are
   instantiated (CASSANDRA-1477)
 * by default, calculate heap size and memtable thresholds at runtime (CASSANDRA-1469)
 * fix races dealing with adding/dropping keyspaces and column families in
   rapid succession (CASSANDRA-1477)
 * clean up of Streaming system (CASSANDRA-1503, 1504, 1506)
 * add options to configure Thrift socket keepalive and buffer sizes (CASSANDRA-1426)
 * make contrib CassandraServiceDataCleaner recursive (CASSANDRA-1509)
 * min, max compaction threshold are configurable and persistent 
   per-ColumnFamily (CASSANDRA-1468)
 * fix replaying the last mutation in a commitlog unnecessarily 
   (CASSANDRA-1512)
 * invoke getDefaultUncaughtExceptionHandler from DTPE with the original
   exception rather than the ExecutionException wrapper (CASSANDRA-1226)
 * remove Clock from the Thrift (and Avro) API (CASSANDRA-1501)
 * Close intra-node sockets when connection is broken (CASSANDRA-1528)
 * RPM packaging spec file (CASSANDRA-786)
 * weighted request scheduler (CASSANDRA-1485)
 * treat expired columns as deleted (CASSANDRA-1539)
 * make IndexInterval configurable (CASSANDRA-1488)
 * add describe_snitch to Thrift API (CASSANDRA-1490)
 * MD5 authenticator compares plain text submitted password with MD5'd
   saved property, instead of vice versa (CASSANDRA-1447)
 * JMX MessagingService pending and completed counts (CASSANDRA-1533)
 * fix race condition processing repair responses (CASSANDRA-1511)
 * make repair blocking (CASSANDRA-1511)
 * create EndpointSnitchInfo and MBean to expose rack and DC (CASSANDRA-1491)
 * added option to contrib/word_count to output results back to Cassandra
   (CASSANDRA-1342)
 * rewrite Hadoop ColumnFamilyRecordWriter to pool connections, retry to
   multiple Cassandra nodes, and smooth impact on the Cassandra cluster
   by using smaller batch sizes (CASSANDRA-1434)
 * fix setting gc_grace_seconds via CLI (CASSANDRA-1549)
 * support TTL'd index values (CASSANDRA-1536)
 * make removetoken work like decommission (CASSANDRA-1216)
 * make cli comparator-aware and improve quote rules (CASSANDRA-1523,-1524)
 * make nodetool compact and cleanup blocking (CASSANDRA-1449)
 * add memtable, cache information to GCInspector logs (CASSANDRA-1558)
 * enable/disable HintedHandoff via JMX (CASSANDRA-1550)
 * Ignore stray files in the commit log directory (CASSANDRA-1547)
 * Disallow bootstrap to an in-use token (CASSANDRA-1561)


0.7-beta1
 * sstable versioning (CASSANDRA-389)
 * switched to slf4j logging (CASSANDRA-625)
 * add (optional) expiration time for column (CASSANDRA-699)
 * access levels for authentication/authorization (CASSANDRA-900)
 * add ReadRepairChance to CF definition (CASSANDRA-930)
 * fix heisenbug in system tests, especially common on OS X (CASSANDRA-944)
 * convert to byte[] keys internally and all public APIs (CASSANDRA-767)
 * ability to alter schema definitions on a live cluster (CASSANDRA-44)
 * renamed configuration file to cassandra.xml, and log4j.properties to
   log4j-server.properties, which must now be loaded from
   the classpath (which is how our scripts in bin/ have always done it)
   (CASSANDRA-971)
 * change get_count to require a SlicePredicate. create multi_get_count
   (CASSANDRA-744)
 * re-organized endpointsnitch implementations and added SimpleSnitch
   (CASSANDRA-994)
 * Added preload_row_cache option (CASSANDRA-946)
 * add CRC to commitlog header (CASSANDRA-999)
 * removed deprecated batch_insert and get_range_slice methods (CASSANDRA-1065)
 * add truncate thrift method (CASSANDRA-531)
 * http mini-interface using mx4j (CASSANDRA-1068)
 * optimize away copy of sliced row on memtable read path (CASSANDRA-1046)
 * replace constant-size 2GB mmaped segments and special casing for index 
   entries spanning segment boundaries, with SegmentedFile that computes 
   segments that always contain entire entries/rows (CASSANDRA-1117)
 * avoid reading large rows into memory during compaction (CASSANDRA-16)
 * added hadoop OutputFormat (CASSANDRA-1101)
 * efficient Streaming (no more anticompaction) (CASSANDRA-579)
 * split commitlog header into separate file and add size checksum to
   mutations (CASSANDRA-1179)
 * avoid allocating a new byte[] for each mutation on replay (CASSANDRA-1219)
 * revise HH schema to be per-endpoint (CASSANDRA-1142)
 * add joining/leaving status to nodetool ring (CASSANDRA-1115)
 * allow multiple repair sessions per node (CASSANDRA-1190)
 * optimize away MessagingService for local range queries (CASSANDRA-1261)
 * make framed transport the default so malformed requests can't OOM the 
   server (CASSANDRA-475)
 * significantly faster reads from row cache (CASSANDRA-1267)
 * take advantage of row cache during range queries (CASSANDRA-1302)
 * make GCGraceSeconds a per-ColumnFamily value (CASSANDRA-1276)
 * keep persistent row size and column count statistics (CASSANDRA-1155)
 * add IntegerType (CASSANDRA-1282)
 * page within a single row during hinted handoff (CASSANDRA-1327)
 * push DatacenterShardStrategy configuration into keyspace definition,
   eliminating datacenter.properties. (CASSANDRA-1066)
 * optimize forward slices starting with '' and single-index-block name 
   queries by skipping the column index (CASSANDRA-1338)
 * streaming refactor (CASSANDRA-1189)
 * faster comparison for UUID types (CASSANDRA-1043)
 * secondary index support (CASSANDRA-749 and subtasks)


0.6.6
 * Allow using DynamicEndpointSnitch with RackAwareStrategy (CASSANDRA-1429)
 * remove the remaining vestiges of the unfinished DatacenterShardStrategy 
   (replaced by NetworkTopologyStrategy in 0.7)
   

0.6.5
 * fix key ordering in range query results with RandomPartitioner
   and ConsistencyLevel > ONE (CASSANDRA-1145)
 * fix for range query starting with the wrong token range (CASSANDRA-1042)
 * page within a single row during hinted handoff (CASSANDRA-1327)
 * fix compilation on non-sun JDKs (CASSANDRA-1061)
 * remove String.trim() call on row keys in batch mutations (CASSANDRA-1235)
 * Log summary of dropped messages instead of spamming log (CASSANDRA-1284)
 * add dynamic endpoint snitch (CASSANDRA-981)
 * fix streaming for keyspaces with hyphens in their name (CASSANDRA-1377)
 * fix errors in hard-coded bloom filter optKPerBucket by computing it
   algorithmically (CASSANDRA-1220
 * remove message deserialization stage, and uncap read/write stages
   so slow reads/writes don't block gossip processing (CASSANDRA-1358)
 * add jmx port configuration to Debian package (CASSANDRA-1202)
 * use mlockall via JNA, if present, to prevent Linux from swapping
   out parts of the JVM (CASSANDRA-1214)


0.6.4
 * avoid queuing multiple hint deliveries for the same endpoint
   (CASSANDRA-1229)
 * better performance for and stricter checking of UTF8 column names
   (CASSANDRA-1232)
 * extend option to lower compaction priority to hinted handoff
   as well (CASSANDRA-1260)
 * log errors in gossip instead of re-throwing (CASSANDRA-1289)
 * avoid aborting commitlog replay prematurely if a flushed-but-
   not-removed commitlog segment is encountered (CASSANDRA-1297)
 * fix duplicate rows being read during mapreduce (CASSANDRA-1142)
 * failure detection wasn't closing command sockets (CASSANDRA-1221)
 * cassandra-cli.bat works on windows (CASSANDRA-1236)
 * pre-emptively drop requests that cannot be processed within RPCTimeout
   (CASSANDRA-685)
 * add ack to Binary write verb and update CassandraBulkLoader
   to wait for acks for each row (CASSANDRA-1093)
 * added describe_partitioner Thrift method (CASSANDRA-1047)
 * Hadoop jobs no longer require the Cassandra storage-conf.xml
   (CASSANDRA-1280, CASSANDRA-1047)
 * log thread pool stats when GC is excessive (CASSANDRA-1275)
 * remove gossip message size limit (CASSANDRA-1138)
 * parallelize local and remote reads during multiget, and respect snitch 
   when determining whether to do local read for CL.ONE (CASSANDRA-1317)
 * fix read repair to use requested consistency level on digest mismatch,
   rather than assuming QUORUM (CASSANDRA-1316)
 * process digest mismatch re-reads in parallel (CASSANDRA-1323)
 * switch hints CF comparator to BytesType (CASSANDRA-1274)


0.6.3
 * retry to make streaming connections up to 8 times. (CASSANDRA-1019)
 * reject describe_ring() calls on invalid keyspaces (CASSANDRA-1111)
 * fix cache size calculation for size of 100% (CASSANDRA-1129)
 * fix cache capacity only being recalculated once (CASSANDRA-1129)
 * remove hourly scan of all hints on the off chance that the gossiper
   missed a status change; instead, expose deliverHintsToEndpoint to JMX
   so it can be done manually, if necessary (CASSANDRA-1141)
 * don't reject reads at CL.ALL (CASSANDRA-1152)
 * reject deletions to supercolumns in CFs containing only standard
   columns (CASSANDRA-1139)
 * avoid preserving login information after client disconnects
   (CASSANDRA-1057)
 * prefer sun jdk to openjdk in debian init script (CASSANDRA-1174)
 * detect partioner config changes between restarts and fail fast 
   (CASSANDRA-1146)
 * use generation time to resolve node token reassignment disagreements
   (CASSANDRA-1118)
 * restructure the startup ordering of Gossiper and MessageService to avoid
   timing anomalies (CASSANDRA-1160)
 * detect incomplete commit log hearders (CASSANDRA-1119)
 * force anti-entropy service to stream files on the stream stage to avoid
   sending streams out of order (CASSANDRA-1169)
 * remove inactive stream managers after AES streams files (CASSANDRA-1169)
 * allow removing entire row through batch_mutate Deletion (CASSANDRA-1027)
 * add JMX metrics for row-level bloom filter false positives (CASSANDRA-1212)
 * added a redhat init script to contrib (CASSANDRA-1201)
 * use midpoint when bootstrapping a new machine into range with not
   much data yet instead of random token (CASSANDRA-1112)
 * kill server on OOM in executor stage as well as Thrift (CASSANDRA-1226)
 * remove opportunistic repairs, when two machines with overlapping replica
   responsibilities happen to finish major compactions of the same CF near
   the same time.  repairs are now fully manual (CASSANDRA-1190)
 * add ability to lower compaction priority (default is no change from 0.6.2)
   (CASSANDRA-1181)


0.6.2
 * fix contrib/word_count build. (CASSANDRA-992)
 * split CommitLogExecutorService into BatchCommitLogExecutorService and 
   PeriodicCommitLogExecutorService (CASSANDRA-1014)
 * add latency histograms to CFSMBean (CASSANDRA-1024)
 * make resolving timestamp ties deterministic by using value bytes
   as a tiebreaker (CASSANDRA-1039)
 * Add option to turn off Hinted Handoff (CASSANDRA-894)
 * fix windows startup (CASSANDRA-948)
 * make concurrent_reads, concurrent_writes configurable at runtime via JMX
   (CASSANDRA-1060)
 * disable GCInspector on non-Sun JVMs (CASSANDRA-1061)
 * fix tombstone handling in sstable rows with no other data (CASSANDRA-1063)
 * fix size of row in spanned index entries (CASSANDRA-1056)
 * install json2sstable, sstable2json, and sstablekeys to Debian package
 * StreamingService.StreamDestinations wouldn't empty itself after streaming
   finished (CASSANDRA-1076)
 * added Collections.shuffle(splits) before returning the splits in 
   ColumnFamilyInputFormat (CASSANDRA-1096)
 * do not recalculate cache capacity post-compaction if it's been manually 
   modified (CASSANDRA-1079)
 * better defaults for flush sorter + writer executor queue sizes
   (CASSANDRA-1100)
 * windows scripts for SSTableImport/Export (CASSANDRA-1051)
 * windows script for nodetool (CASSANDRA-1113)
 * expose PhiConvictThreshold (CASSANDRA-1053)
 * make repair of RF==1 a no-op (CASSANDRA-1090)
 * improve default JVM GC options (CASSANDRA-1014)
 * fix SlicePredicate serialization inside Hadoop jobs (CASSANDRA-1049)
 * close Thrift sockets in Hadoop ColumnFamilyRecordReader (CASSANDRA-1081)


0.6.1
 * fix NPE in sstable2json when no excluded keys are given (CASSANDRA-934)
 * keep the replica set constant throughout the read repair process
   (CASSANDRA-937)
 * allow querying getAllRanges with empty token list (CASSANDRA-933)
 * fix command line arguments inversion in clustertool (CASSANDRA-942)
 * fix race condition that could trigger a false-positive assertion
   during post-flush discard of old commitlog segments (CASSANDRA-936)
 * fix neighbor calculation for anti-entropy repair (CASSANDRA-924)
 * perform repair even for small entropy differences (CASSANDRA-924)
 * Use hostnames in CFInputFormat to allow Hadoop's naive string-based
   locality comparisons to work (CASSANDRA-955)
 * cache read-only BufferedRandomAccessFile length to avoid
   3 system calls per invocation (CASSANDRA-950)
 * nodes with IPv6 (and no IPv4) addresses could not join cluster
   (CASSANDRA-969)
 * Retrieve the correct number of undeleted columns, if any, from
   a supercolumn in a row that had been deleted previously (CASSANDRA-920)
 * fix index scans that cross the 2GB mmap boundaries for both mmap
   and standard i/o modes (CASSANDRA-866)
 * expose drain via nodetool (CASSANDRA-978)


0.6.0-RC1
 * JMX drain to flush memtables and run through commit log (CASSANDRA-880)
 * Bootstrapping can skip ranges under the right conditions (CASSANDRA-902)
 * fix merging row versions in range_slice for CL > ONE (CASSANDRA-884)
 * default write ConsistencyLeven chaned from ZERO to ONE
 * fix for index entries spanning mmap buffer boundaries (CASSANDRA-857)
 * use lexical comparison if time part of TimeUUIDs are the same 
   (CASSANDRA-907)
 * bound read, mutation, and response stages to fix possible OOM
   during log replay (CASSANDRA-885)
 * Use microseconds-since-epoch (UTC) in cli, instead of milliseconds
 * Treat batch_mutate Deletion with null supercolumn as "apply this predicate 
   to top level supercolumns" (CASSANDRA-834)
 * Streaming destination nodes do not update their JMX status (CASSANDRA-916)
 * Fix internal RPC timeout calculation (CASSANDRA-911)
 * Added Pig loadfunc to contrib/pig (CASSANDRA-910)


0.6.0-beta3
 * fix compaction bucketing bug (CASSANDRA-814)
 * update windows batch file (CASSANDRA-824)
 * deprecate KeysCachedFraction configuration directive in favor
   of KeysCached; move to unified-per-CF key cache (CASSANDRA-801)
 * add invalidateRowCache to ColumnFamilyStoreMBean (CASSANDRA-761)
 * send Handoff hints to natural locations to reduce load on
   remaining nodes in a failure scenario (CASSANDRA-822)
 * Add RowWarningThresholdInMB configuration option to warn before very 
   large rows get big enough to threaten node stability, and -x option to
   be able to remove them with sstable2json if the warning is unheeded
   until it's too late (CASSANDRA-843)
 * Add logging of GC activity (CASSANDRA-813)
 * fix ConcurrentModificationException in commitlog discard (CASSANDRA-853)
 * Fix hardcoded row count in Hadoop RecordReader (CASSANDRA-837)
 * Add a jmx status to the streaming service and change several DEBUG
   messages to INFO (CASSANDRA-845)
 * fix classpath in cassandra-cli.bat for Windows (CASSANDRA-858)
 * allow re-specifying host, port to cassandra-cli if invalid ones
   are first tried (CASSANDRA-867)
 * fix race condition handling rpc timeout in the coordinator
   (CASSANDRA-864)
 * Remove CalloutLocation and StagingFileDirectory from storage-conf files 
   since those settings are no longer used (CASSANDRA-878)
 * Parse a long from RowWarningThresholdInMB instead of an int (CASSANDRA-882)
 * Remove obsolete ControlPort code from DatabaseDescriptor (CASSANDRA-886)
 * move skipBytes side effect out of assert (CASSANDRA-899)
 * add "double getLoad" to StorageServiceMBean (CASSANDRA-898)
 * track row stats per CF at compaction time (CASSANDRA-870)
 * disallow CommitLogDirectory matching a DataFileDirectory (CASSANDRA-888)
 * default key cache size is 200k entries, changed from 10% (CASSANDRA-863)
 * add -Dcassandra-foreground=yes to cassandra.bat
 * exit if cluster name is changed unexpectedly (CASSANDRA-769)


0.6.0-beta1/beta2
 * add batch_mutate thrift command, deprecating batch_insert (CASSANDRA-336)
 * remove get_key_range Thrift API, deprecated in 0.5 (CASSANDRA-710)
 * add optional login() Thrift call for authentication (CASSANDRA-547)
 * support fat clients using gossiper and StorageProxy to perform
   replication in-process [jvm-only] (CASSANDRA-535)
 * support mmapped I/O for reads, on by default on 64bit JVMs 
   (CASSANDRA-408, CASSANDRA-669)
 * improve insert concurrency, particularly during Hinted Handoff
   (CASSANDRA-658)
 * faster network code (CASSANDRA-675)
 * stress.py moved to contrib (CASSANDRA-635)
 * row caching [must be explicitly enabled per-CF in config] (CASSANDRA-678)
 * present a useful measure of compaction progress in JMX (CASSANDRA-599)
 * add bin/sstablekeys (CASSNADRA-679)
 * add ConsistencyLevel.ANY (CASSANDRA-687)
 * make removetoken remove nodes from gossip entirely (CASSANDRA-644)
 * add ability to set cache sizes at runtime (CASSANDRA-708)
 * report latency and cache hit rate statistics with lifetime totals
   instead of average over the last minute (CASSANDRA-702)
 * support get_range_slice for RandomPartitioner (CASSANDRA-745)
 * per-keyspace replication factory and replication strategy (CASSANDRA-620)
 * track latency in microseconds (CASSANDRA-733)
 * add describe_ Thrift methods, deprecating get_string_property and 
   get_string_list_property
 * jmx interface for tracking operation mode and streams in general.
   (CASSANDRA-709)
 * keep memtables in sorted order to improve range query performance
   (CASSANDRA-799)
 * use while loop instead of recursion when trimming sstables compaction list 
   to avoid blowing stack in pathological cases (CASSANDRA-804)
 * basic Hadoop map/reduce support (CASSANDRA-342)


0.5.1
 * ensure all files for an sstable are streamed to the same directory.
   (CASSANDRA-716)
 * more accurate load estimate for bootstrapping (CASSANDRA-762)
 * tolerate dead or unavailable bootstrap target on write (CASSANDRA-731)
 * allow larger numbers of keys (> 140M) in a sstable bloom filter
   (CASSANDRA-790)
 * include jvm argument improvements from CASSANDRA-504 in debian package
 * change streaming chunk size to 32MB to accomodate Windows XP limitations
   (was 64MB) (CASSANDRA-795)
 * fix get_range_slice returning results in the wrong order (CASSANDRA-781)
 

0.5.0 final
 * avoid attempting to delete temporary bootstrap files twice (CASSANDRA-681)
 * fix bogus NaN in nodeprobe cfstats output (CASSANDRA-646)
 * provide a policy for dealing with single thread executors w/ a full queue
   (CASSANDRA-694)
 * optimize inner read in MessagingService, vastly improving multiple-node
   performance (CASSANDRA-675)
 * wait for table flush before streaming data back to a bootstrapping node.
   (CASSANDRA-696)
 * keep track of bootstrapping sources by table so that bootstrapping doesn't 
   give the indication of finishing early (CASSANDRA-673)


0.5.0 RC3
 * commit the correct version of the patch for CASSANDRA-663


0.5.0 RC2 (unreleased)
 * fix bugs in converting get_range_slice results to Thrift 
   (CASSANDRA-647, CASSANDRA-649)
 * expose java.util.concurrent.TimeoutException in StorageProxy methods
   (CASSANDRA-600)
 * TcpConnectionManager was holding on to disconnected connections, 
   giving the false indication they were being used. (CASSANDRA-651)
 * Remove duplicated write. (CASSANDRA-662)
 * Abort bootstrap if IP is already in the token ring (CASSANDRA-663)
 * increase default commitlog sync period, and wait for last sync to 
   finish before submitting another (CASSANDRA-668)


0.5.0 RC1
 * Fix potential NPE in get_range_slice (CASSANDRA-623)
 * add CRC32 to commitlog entries (CASSANDRA-605)
 * fix data streaming on windows (CASSANDRA-630)
 * GC compacted sstables after cleanup and compaction (CASSANDRA-621)
 * Speed up anti-entropy validation (CASSANDRA-629)
 * Fix anti-entropy assertion error (CASSANDRA-639)
 * Fix pending range conflicts when bootstapping or moving
   multiple nodes at once (CASSANDRA-603)
 * Handle obsolete gossip related to node movement in the case where
   one or more nodes is down when the movement occurs (CASSANDRA-572)
 * Include dead nodes in gossip to avoid a variety of problems
   and fix HH to removed nodes (CASSANDRA-634)
 * return an InvalidRequestException for mal-formed SlicePredicates
   (CASSANDRA-643)
 * fix bug determining closest neighbor for use in multiple datacenters
   (CASSANDRA-648)
 * Vast improvements in anticompaction speed (CASSANDRA-607)
 * Speed up log replay and writes by avoiding redundant serializations
   (CASSANDRA-652)


0.5.0 beta 2
 * Bootstrap improvements (several tickets)
 * add nodeprobe repair anti-entropy feature (CASSANDRA-193, CASSANDRA-520)
 * fix possibility of partition when many nodes restart at once
   in clusters with multiple seeds (CASSANDRA-150)
 * fix NPE in get_range_slice when no data is found (CASSANDRA-578)
 * fix potential NPE in hinted handoff (CASSANDRA-585)
 * fix cleanup of local "system" keyspace (CASSANDRA-576)
 * improve computation of cluster load balance (CASSANDRA-554)
 * added super column read/write, column count, and column/row delete to
   cassandra-cli (CASSANDRA-567, CASSANDRA-594)
 * fix returning live subcolumns of deleted supercolumns (CASSANDRA-583)
 * respect JAVA_HOME in bin/ scripts (several tickets)
 * add StorageService.initClient for fat clients on the JVM (CASSANDRA-535)
   (see contrib/client_only for an example of use)
 * make consistency_level functional in get_range_slice (CASSANDRA-568)
 * optimize key deserialization for RandomPartitioner (CASSANDRA-581)
 * avoid GCing tombstones except on major compaction (CASSANDRA-604)
 * increase failure conviction threshold, resulting in less nodes
   incorrectly (and temporarily) marked as down (CASSANDRA-610)
 * respect memtable thresholds during log replay (CASSANDRA-609)
 * support ConsistencyLevel.ALL on read (CASSANDRA-584)
 * add nodeprobe removetoken command (CASSANDRA-564)


0.5.0 beta
 * Allow multiple simultaneous flushes, improving flush throughput 
   on multicore systems (CASSANDRA-401)
 * Split up locks to improve write and read throughput on multicore systems
   (CASSANDRA-444, CASSANDRA-414)
 * More efficient use of memory during compaction (CASSANDRA-436)
 * autobootstrap option: when enabled, all non-seed nodes will attempt
   to bootstrap when started, until bootstrap successfully
   completes. -b option is removed.  (CASSANDRA-438)
 * Unless a token is manually specified in the configuration xml,
   a bootstraping node will use a token that gives it half the
   keys from the most-heavily-loaded node in the cluster,
   instead of generating a random token. 
   (CASSANDRA-385, CASSANDRA-517)
 * Miscellaneous bootstrap fixes (several tickets)
 * Ability to change a node's token even after it has data on it
   (CASSANDRA-541)
 * Ability to decommission a live node from the ring (CASSANDRA-435)
 * Semi-automatic loadbalancing via nodeprobe (CASSANDRA-192)
 * Add ability to set compaction thresholds at runtime via
   JMX / nodeprobe.  (CASSANDRA-465)
 * Add "comment" field to ColumnFamily definition. (CASSANDRA-481)
 * Additional JMX metrics (CASSANDRA-482)
 * JSON based export and import tools (several tickets)
 * Hinted Handoff fixes (several tickets)
 * Add key cache to improve read performance (CASSANDRA-423)
 * Simplified construction of custom ReplicationStrategy classes
   (CASSANDRA-497)
 * Graphical application (Swing) for ring integrity verification and 
   visualization was added to contrib (CASSANDRA-252)
 * Add DCQUORUM, DCQUORUMSYNC consistency levels and corresponding
   ReplicationStrategy / EndpointSnitch classes.  Experimental.
   (CASSANDRA-492)
 * Web client interface added to contrib (CASSANDRA-457)
 * More-efficient flush for Random, CollatedOPP partitioners 
   for normal writes (CASSANDRA-446) and bulk load (CASSANDRA-420)
 * Add MemtableFlushAfterMinutes, a global replacement for the old 
   per-CF FlushPeriodInMinutes setting (CASSANDRA-463)
 * optimizations to slice reading (CASSANDRA-350) and supercolumn
   queries (CASSANDRA-510)
 * force binding to given listenaddress for nodes with multiple
   interfaces (CASSANDRA-546)
 * stress.py benchmarking tool improvements (several tickets)
 * optimized replica placement code (CASSANDRA-525)
 * faster log replay on restart (CASSANDRA-539, CASSANDRA-540)
 * optimized local-node writes (CASSANDRA-558)
 * added get_range_slice, deprecating get_key_range (CASSANDRA-344)
 * expose TimedOutException to thrift (CASSANDRA-563)
 

0.4.2
 * Add validation disallowing null keys (CASSANDRA-486)
 * Fix race conditions in TCPConnectionManager (CASSANDRA-487)
 * Fix using non-utf8-aware comparison as a sanity check.
   (CASSANDRA-493)
 * Improve default garbage collector options (CASSANDRA-504)
 * Add "nodeprobe flush" (CASSANDRA-505)
 * remove NotFoundException from get_slice throws list (CASSANDRA-518)
 * fix get (not get_slice) of entire supercolumn (CASSANDRA-508)
 * fix null token during bootstrap (CASSANDRA-501)


0.4.1
 * Fix FlushPeriod columnfamily configuration regression
   (CASSANDRA-455)
 * Fix long column name support (CASSANDRA-460)
 * Fix for serializing a row that only contains tombstones
   (CASSANDRA-458)
 * Fix for discarding unneeded commitlog segments (CASSANDRA-459)
 * Add SnapshotBeforeCompaction configuration option (CASSANDRA-426)
 * Fix compaction abort under insufficient disk space (CASSANDRA-473)
 * Fix reading subcolumn slice from tombstoned CF (CASSANDRA-484)
 * Fix race condition in RVH causing occasional NPE (CASSANDRA-478)


0.4.0
 * fix get_key_range problems when a node is down (CASSANDRA-440)
   and add UnavailableException to more Thrift methods
 * Add example EndPointSnitch contrib code (several tickets)


0.4.0 RC2
 * fix SSTable generation clash during compaction (CASSANDRA-418)
 * reject method calls with null parameters (CASSANDRA-308)
 * properly order ranges in nodeprobe output (CASSANDRA-421)
 * fix logging of certain errors on executor threads (CASSANDRA-425)


0.4.0 RC1
 * Bootstrap feature is live; use -b on startup (several tickets)
 * Added multiget api (CASSANDRA-70)
 * fix Deadlock with SelectorManager.doProcess and TcpConnection.write
   (CASSANDRA-392)
 * remove key cache b/c of concurrency bugs in third-party
   CLHM library (CASSANDRA-405)
 * update non-major compaction logic to use two threshold values
   (CASSANDRA-407)
 * add periodic / batch commitlog sync modes (several tickets)
 * inline BatchMutation into batch_insert params (CASSANDRA-403)
 * allow setting the logging level at runtime via mbean (CASSANDRA-402)
 * change default comparator to BytesType (CASSANDRA-400)
 * add forwards-compatible ConsistencyLevel parameter to get_key_range
   (CASSANDRA-322)
 * r/m special case of blocking for local destination when writing with 
   ConsistencyLevel.ZERO (CASSANDRA-399)
 * Fixes to make BinaryMemtable [bulk load interface] useful (CASSANDRA-337);
   see contrib/bmt_example for an example of using it.
 * More JMX properties added (several tickets)
 * Thrift changes (several tickets)
    - Merged _super get methods with the normal ones; return values
      are now of ColumnOrSuperColumn.
    - Similarly, merged batch_insert_super into batch_insert.



0.4.0 beta
 * On-disk data format has changed to allow billions of keys/rows per
   node instead of only millions
 * Multi-keyspace support
 * Scan all sstables for all queries to avoid situations where
   different types of operation on the same ColumnFamily could
   disagree on what data was present
 * Snapshot support via JMX
 * Thrift API has changed a _lot_:
    - removed time-sorted CFs; instead, user-defined comparators
      may be defined on the column names, which are now byte arrays.
      Default comparators are provided for UTF8, Bytes, Ascii, Long (i64),
      and UUID types.
    - removed colon-delimited strings in thrift api in favor of explicit
      structs such as ColumnPath, ColumnParent, etc.  Also normalized
      thrift struct and argument naming.
    - Added columnFamily argument to get_key_range.
    - Change signature of get_slice to accept starting and ending
      columns as well as an offset.  (This allows use of indexes.)
      Added "ascending" flag to allow reasonably-efficient reverse
      scans as well.  Removed get_slice_by_range as redundant.
    - get_key_range operates on one CF at a time
    - changed `block` boolean on insert methods to ConsistencyLevel enum,
      with options of NONE, ONE, QUORUM, and ALL.
    - added similar consistency_level parameter to read methods
    - column-name-set slice with no names given now returns zero columns
      instead of all of them.  ("all" can run your server out of memory.
      use a range-based slice with a high max column count instead.)
 * Removed the web interface. Node information can now be obtained by 
   using the newly introduced nodeprobe utility.
 * More JMX stats
 * Remove magic values from internals (e.g. special key to indicate
   when to flush memtables)
 * Rename configuration "table" to "keyspace"
 * Moved to crash-only design; no more shutdown (just kill the process)
 * Lots of bug fixes

Full list of issues resolved in 0.4 is at https://issues.apache.org/jira/secure/IssueNavigator.jspa?reset=true&&pid=12310865&fixfor=12313862&resolution=1&sorter/field=issuekey&sorter/order=DESC


0.3.0 RC3
 * Fix potential deadlock under load in TCPConnection.
   (CASSANDRA-220)


0.3.0 RC2
 * Fix possible data loss when server is stopped after replaying
   log but before new inserts force memtable flush.
   (CASSANDRA-204)
 * Added BUGS file


0.3.0 RC1
 * Range queries on keys, including user-defined key collation
 * Remove support
 * Workarounds for a weird bug in JDK select/register that seems
   particularly common on VM environments. Cassandra should deploy
   fine on EC2 now
 * Much improved infrastructure: the beginnings of a decent test suite
   ("ant test" for unit tests; "nosetests" for system tests), code
   coverage reporting, etc.
 * Expanded node status reporting via JMX
 * Improved error reporting/logging on both server and client
 * Reduced memory footprint in default configuration
 * Combined blocking and non-blocking versions of insert APIs
 * Added FlushPeriodInMinutes configuration parameter to force
   flushing of infrequently-updated ColumnFamilies<|MERGE_RESOLUTION|>--- conflicted
+++ resolved
@@ -6,11 +6,9 @@
  * fix IntegerType.getString (CASSANDRA-1681)
  * log tpstats when dropping messages (CASSANDRA-1660)
  * make -Djava.net.preferIPv4Stack=true the default (CASSANDRA-628)
-<<<<<<< HEAD
-=======
+ * make -Djava.net.preferIPv4Stack=true the default (CASSANDRA-628)
  * add INTERNAL_RESPONSE verb to differentiate from responses related
    to client requests (CASSANDRA-1685)
->>>>>>> e58f6e52
 
 
 0.7.0-beta3
