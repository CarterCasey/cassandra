--- conflicted
+++ resolved
@@ -1,4 +1,3 @@
-<<<<<<< HEAD
 2.1.2
  * Refactor how we track live size (CASSANDRA-7852)
  * Make sure unfinished compaction files are removed (CASSANDRA-8124)
@@ -13,10 +12,7 @@
  * Fix CREATE TABLE for CQL2 (CASSANDRA-8144)
  * Avoid boxing in ColumnStats min/max trackers (CASSANDRA-8109)
 Merged from 2.0:
-=======
-2.0.12:
  * Improve client notification that nodes are ready for requests (CASSANDRA-7510)
->>>>>>> 5548bf45
  * Handle negative timestamp in writetime method (CASSANDRA-8139)
  * Pig: Remove errant LIMIT clause in CqlNativeStorage (CASSANDRA-8166)
  * Throw ConfigurationException when hsha is used with the default
