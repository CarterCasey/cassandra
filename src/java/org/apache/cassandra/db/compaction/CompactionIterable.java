/*
 * Licensed to the Apache Software Foundation (ASF) under one
 * or more contributor license agreements.  See the NOTICE file
 * distributed with this work for additional information
 * regarding copyright ownership.  The ASF licenses this file
 * to you under the Apache License, Version 2.0 (the
 * "License"); you may not use this file except in compliance
 * with the License.  You may obtain a copy of the License at
 *
 *     http://www.apache.org/licenses/LICENSE-2.0
 *
 * Unless required by applicable law or agreed to in writing, software
 * distributed under the License is distributed on an "AS IS" BASIS,
 * WITHOUT WARRANTIES OR CONDITIONS OF ANY KIND, either express or implied.
 * See the License for the specific language governing permissions and
 * limitations under the License.
 */
package org.apache.cassandra.db.compaction;

import java.util.ArrayList;
import java.util.Comparator;
import java.util.List;

import com.google.common.collect.ImmutableList;

import org.apache.cassandra.db.columniterator.OnDiskAtomIterator;
<<<<<<< HEAD
import org.apache.cassandra.io.sstable.format.SSTableFormat;
=======
import org.apache.cassandra.io.sstable.ISSTableScanner;
>>>>>>> 1fec4a42
import org.apache.cassandra.utils.CloseableIterator;
import org.apache.cassandra.utils.MergeIterator;

public class CompactionIterable extends AbstractCompactionIterable
{
    final SSTableFormat format;

    private static final Comparator<OnDiskAtomIterator> comparator = new Comparator<OnDiskAtomIterator>()
    {
        public int compare(OnDiskAtomIterator i1, OnDiskAtomIterator i2)
        {
            return i1.getKey().compareTo(i2.getKey());
        }
    };

<<<<<<< HEAD
    public CompactionIterable(OperationType type, List<ICompactionScanner> scanners, CompactionController controller, SSTableFormat.Type formatType)
=======
    public CompactionIterable(OperationType type, List<ISSTableScanner> scanners, CompactionController controller)
>>>>>>> 1fec4a42
    {
        super(controller, type, scanners);
        this.format = formatType.info;
    }

    public CloseableIterator<AbstractCompactedRow> iterator()
    {
        return MergeIterator.get(scanners, comparator, new Reducer());
    }

    public String toString()
    {
        return this.getCompactionInfo().toString();
    }

    protected class Reducer extends MergeIterator.Reducer<OnDiskAtomIterator, AbstractCompactedRow>
    {
        protected final List<OnDiskAtomIterator> rows = new ArrayList<>();

        public void reduce(OnDiskAtomIterator current)
        {
            rows.add(current);
        }

        protected AbstractCompactedRow getReduced()
        {
            assert !rows.isEmpty();

            CompactionIterable.this.updateCounterFor(rows.size());
            try
            {
                // create a new container for rows, since we're going to clear ours for the next one,
                // and the AbstractCompactionRow code should be able to assume that the collection it receives
                // won't be pulled out from under it.
                return format.getCompactedRowWriter(controller, ImmutableList.copyOf(rows));
            }
            finally
            {
                rows.clear();
                long n = 0;
                for (ISSTableScanner scanner : scanners)
                    n += scanner.getCurrentPosition();
                bytesRead = n;
            }
        }
    }
}<|MERGE_RESOLUTION|>--- conflicted
+++ resolved
@@ -24,11 +24,8 @@
 import com.google.common.collect.ImmutableList;
 
 import org.apache.cassandra.db.columniterator.OnDiskAtomIterator;
-<<<<<<< HEAD
 import org.apache.cassandra.io.sstable.format.SSTableFormat;
-=======
 import org.apache.cassandra.io.sstable.ISSTableScanner;
->>>>>>> 1fec4a42
 import org.apache.cassandra.utils.CloseableIterator;
 import org.apache.cassandra.utils.MergeIterator;
 
@@ -44,11 +41,7 @@
         }
     };
 
-<<<<<<< HEAD
-    public CompactionIterable(OperationType type, List<ICompactionScanner> scanners, CompactionController controller, SSTableFormat.Type formatType)
-=======
-    public CompactionIterable(OperationType type, List<ISSTableScanner> scanners, CompactionController controller)
->>>>>>> 1fec4a42
+    public CompactionIterable(OperationType type, List<ISSTableScanner> scanners, CompactionController controller, SSTableFormat.Type formatType)
     {
         super(controller, type, scanners);
         this.format = formatType.info;
