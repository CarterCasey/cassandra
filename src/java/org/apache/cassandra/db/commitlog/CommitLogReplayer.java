--- conflicted
+++ resolved
@@ -200,15 +200,11 @@
                 {
                     // assuming version here. We've gone to lengths to make sure what gets written to the CL is in
                     // the current version. so do make sure the CL is drained prior to upgrading a node.
-<<<<<<< HEAD
                     rm = RowMutation.serializer.deserialize(new DataInputStream(bufIn), version, ColumnSerializer.Flag.LOCAL);
-=======
-                    rm = RowMutation.serializer.deserialize(new DataInputStream(bufIn), version, IColumnSerializer.Flag.LOCAL);
                     // doublecheck that what we read is [still] valid for the current schema
                     for (ColumnFamily cf : rm.getColumnFamilies())
-                        for (IColumn cell : cf)
+                        for (Column cell : cf)
                             cf.getComparator().validate(cell.name());
->>>>>>> bafb9663
                 }
                 catch (UnknownColumnFamilyException ex)
                 {
