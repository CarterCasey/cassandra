--- conflicted
+++ resolved
@@ -305,31 +305,13 @@
       }
     ;
 
-<<<<<<< HEAD
 usingClause[Attributes.Raw attrs]
-    : K_USING usingClauseObjective[attrs] ( K_AND? usingClauseObjective[attrs] )*
-    ;
-
-usingClauseDelete[Attributes.Raw attrs]
-    : K_USING usingClauseDeleteObjective[attrs] ( K_AND? usingClauseDeleteObjective[attrs] )*
-    ;
-
-usingClauseDeleteObjective[Attributes.Raw attrs]
+    : K_USING usingClauseObjective[attrs] ( K_AND usingClauseObjective[attrs] )*
+    ;
+
+usingClauseObjective[Attributes.Raw attrs]
     : K_TIMESTAMP ts=intValue { attrs.timestamp = ts; }
-    ;
-
-usingClauseObjective[Attributes.Raw attrs]
-    : usingClauseDeleteObjective[attrs]
     | K_TTL t=intValue { attrs.timeToLive = t; }
-=======
-usingClause[Attributes attrs]
-    : K_USING usingClauseObjective[attrs] ( K_AND usingClauseObjective[attrs] )*
-    ;
-
-usingClauseObjective[Attributes attrs]
-    : K_TIMESTAMP ts=INTEGER { attrs.timestamp = Long.valueOf($ts.text); }
-    | K_TTL t=INTEGER { attrs.timeToLive = Integer.valueOf($t.text); }
->>>>>>> 17186d82
     ;
 
 /**
@@ -398,8 +380,8 @@
     | c=cident '[' t=term ']' { $op = new Operation.ElementDeletion(c, t); }
     ;
 
-usingClauseDelete[Attributes attrs]
-    : K_USING K_TIMESTAMP ts=INTEGER { attrs.timestamp = Long.valueOf($ts.text); }
+usingClauseDelete[Attributes.Raw attrs]
+    : K_USING K_TIMESTAMP ts=intValue { attrs.timestamp = ts; }
     ;
 
 /**
