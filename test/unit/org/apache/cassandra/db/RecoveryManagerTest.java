--- conflicted
+++ resolved
@@ -78,14 +78,9 @@
     @Test
     public void testOne() throws IOException
     {
-<<<<<<< HEAD
+        CommitLog.instance.resetUnsafe();
         Keyspace keyspace1 = Keyspace.open(KEYSPACE1);
         Keyspace keyspace2 = Keyspace.open(KEYSPACE2);
-=======
-        CommitLog.instance.resetUnsafe();
-        Keyspace keyspace1 = Keyspace.open("Keyspace1");
-        Keyspace keyspace2 = Keyspace.open("Keyspace2");
->>>>>>> fee71377
 
         Mutation rm;
         DecoratedKey dk = Util.dk("keymulti");
@@ -114,12 +109,8 @@
     @Test
     public void testRecoverCounter() throws IOException
     {
-<<<<<<< HEAD
-        Keyspace keyspace1 = Keyspace.open(KEYSPACE1);
-=======
-        CommitLog.instance.resetUnsafe();
-        Keyspace keyspace1 = Keyspace.open("Keyspace1");
->>>>>>> fee71377
+        CommitLog.instance.resetUnsafe();
+        Keyspace keyspace1 = Keyspace.open(KEYSPACE1);
 
         Mutation rm;
         DecoratedKey dk = Util.dk("key");
