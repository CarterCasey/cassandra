--- conflicted
+++ resolved
@@ -20,16 +20,7 @@
  * 
  */
 
-<<<<<<< HEAD
-=======
-
-
-import java.util.Collections;
-import java.util.Set;
-import java.util.concurrent.ExecutionException;
-
 import com.google.common.collect.Multimap;
->>>>>>> 028e7cb5
 import com.google.common.collect.Sets;
 import org.junit.Test;
 import org.junit.runner.RunWith;
@@ -41,11 +32,7 @@
 import org.apache.cassandra.db.columniterator.OnDiskAtomIterator;
 import org.apache.cassandra.io.sstable.ISSTableScanner;
 import org.apache.cassandra.io.sstable.SSTableReader;
-<<<<<<< HEAD
-=======
-import org.apache.cassandra.io.sstable.SSTableScanner;
 import org.apache.cassandra.tools.SSTableExpiredBlockers;
->>>>>>> 028e7cb5
 import org.apache.cassandra.utils.ByteBufferUtil;
 
 import java.util.Collections;
@@ -204,72 +191,24 @@
             assertEquals(noTTLKey, iter.getKey());
         }
     }
-<<<<<<< HEAD
-=======
-
-    @Test
-    public void testAggressiveFullyExpired()
+
+    @Test
+    public void testCheckForExpiredSSTableBlockers() throws InterruptedException
     {
         String KEYSPACE1 = "Keyspace1";
         ColumnFamilyStore cfs = Keyspace.open("Keyspace1").getColumnFamilyStore("Standard1");
-        cfs.disableAutoCompaction();
-        cfs.metadata.gcGraceSeconds(0);
-
-        DecoratedKey ttlKey = Util.dk("ttl");
-        RowMutation rm = new RowMutation("Keyspace1", ttlKey.key);
-        rm.add("Standard1", ByteBufferUtil.bytes("col1"), ByteBufferUtil.EMPTY_BYTE_BUFFER, 1, 1);
-        rm.add("Standard1", ByteBufferUtil.bytes("col2"), ByteBufferUtil.EMPTY_BYTE_BUFFER, 3, 1);
-        rm.applyUnsafe();
-        cfs.forceBlockingFlush();
-
-        rm = new RowMutation(KEYSPACE1, ttlKey.key);
-        rm.add("Standard1", ByteBufferUtil.bytes("col1"), ByteBufferUtil.EMPTY_BYTE_BUFFER, 2, 1);
-        rm.add("Standard1", ByteBufferUtil.bytes("col2"), ByteBufferUtil.EMPTY_BYTE_BUFFER, 5, 1);
-        rm.applyUnsafe();
-        cfs.forceBlockingFlush();
-
-        rm = new RowMutation(KEYSPACE1, ttlKey.key);
-        rm.add("Standard1", ByteBufferUtil.bytes("col1"), ByteBufferUtil.EMPTY_BYTE_BUFFER, 4, 1);
-        rm.add("Standard1", ByteBufferUtil.bytes("shadow"), ByteBufferUtil.EMPTY_BYTE_BUFFER, 7, 1);
-        rm.applyUnsafe();
-        cfs.forceBlockingFlush();
-
-        rm = new RowMutation(KEYSPACE1, ttlKey.key);
-        rm.add("Standard1", ByteBufferUtil.bytes("shadow"), ByteBufferUtil.EMPTY_BYTE_BUFFER, 6, 3);
-        rm.add("Standard1", ByteBufferUtil.bytes("col2"), ByteBufferUtil.EMPTY_BYTE_BUFFER, 8, 1);
-        rm.applyUnsafe();
-        cfs.forceBlockingFlush();
-
-        Set<SSTableReader> sstables = Sets.newHashSet(cfs.getSSTables());
-        int now = (int)(System.currentTimeMillis() / 1000);
-        int gcBefore = now + 2;
-        Set<SSTableReader> expired = CompactionController.getFullyExpiredSSTables(
-                cfs,
-                sstables,
-                Collections.EMPTY_SET,
-                gcBefore);
-        assertEquals(2, expired.size());
-
-        cfs.clearUnsafe();
-    }
-
-    @Test
-    public void testCheckForExpiredSSTableBlockers() throws InterruptedException
-    {
-        String KEYSPACE1 = "Keyspace1";
-        ColumnFamilyStore cfs = Keyspace.open("Keyspace1").getColumnFamilyStore("Standard1");
         cfs.truncateBlocking();
         cfs.disableAutoCompaction();
         cfs.metadata.gcGraceSeconds(0);
 
-        RowMutation rm = new RowMutation(KEYSPACE1, Util.dk("test").key);
-        rm.add("Standard1", ByteBufferUtil.bytes("col1"), ByteBufferUtil.EMPTY_BYTE_BUFFER, System.currentTimeMillis());
+        Mutation rm = new Mutation(KEYSPACE1, Util.dk("test").getKey());
+        rm.add("Standard1", Util.cellname("col1"), ByteBufferUtil.EMPTY_BYTE_BUFFER, System.currentTimeMillis());
         rm.applyUnsafe();
         cfs.forceBlockingFlush();
         SSTableReader blockingSSTable = cfs.getSSTables().iterator().next();
         for (int i = 0; i < 10; i++)
         {
-            rm = new RowMutation(KEYSPACE1, Util.dk("test").key);
+            rm = new Mutation(KEYSPACE1, Util.dk("test").getKey());
             rm.delete("Standard1", System.currentTimeMillis());
             rm.applyUnsafe();
             cfs.forceBlockingFlush();
@@ -279,6 +218,4 @@
         assertTrue(blockers.keySet().contains(blockingSSTable));
         assertEquals(10, blockers.get(blockingSSTable).size());
     }
-
->>>>>>> 028e7cb5
 }