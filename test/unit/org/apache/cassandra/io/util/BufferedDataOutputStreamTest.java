--- conflicted
+++ resolved
@@ -471,137 +471,6 @@
         return count;
     }
 
-<<<<<<< HEAD
-    /*
-     * Add values to the array with a bit set in every position
-     */
-    public static long[] enrich(long vals[])
-    {
-        long retval[] = Arrays.copyOf(vals, vals.length + 64);
-        for (int ii = 0; ii < 64; ii++)
-            retval[vals.length + ii] = 1L << ii;
-        return retval;
-   }
-
-    @Test
-    public void testVInt() throws Exception
-    {
-        setUp();
-        long testValues[] = new long[] {
-                0, 1, -1
-                ,Long.MIN_VALUE, Long.MIN_VALUE + 1, Long.MAX_VALUE, Long.MAX_VALUE - 1
-                ,Integer.MIN_VALUE, Integer.MIN_VALUE + 1, Integer.MAX_VALUE, Integer.MAX_VALUE - 1
-                ,Short.MIN_VALUE, Short.MIN_VALUE + 1, Short.MAX_VALUE, Short.MAX_VALUE - 1
-                ,Byte.MIN_VALUE, Byte.MIN_VALUE + 1, Byte.MAX_VALUE, Byte.MAX_VALUE - 1 };
-        testValues = enrich(testValues);
-
-        int expectedSize = 0;
-        for (long v : testValues)
-        {
-            expectedSize += VIntCoding.computeVIntSize(v);
-            ndosp.writeVInt(v);
-        }
-
-        ndosp.flush();
-
-        @SuppressWarnings("resource")
-        ByteBufferDataInput bbdi = new ByteBufferDataInput(ByteBuffer.wrap(generated.toByteArray()), "", 0, 0);
-
-        assertEquals(expectedSize, generated.toByteArray().length);
-
-        for (long v : testValues)
-        {
-            assertEquals(v, bbdi.readVInt());
-        }
-    }
-
-    @Test
-    public void testUnsignedVInt() throws Exception
-    {
-        setUp();
-        long testValues[] = new long[] { //-1 };
-                0, 1
-                , UnsignedLong.MAX_VALUE.longValue(), UnsignedLong.MAX_VALUE.longValue() - 1, UnsignedLong.MAX_VALUE.longValue() + 1
-                , UnsignedInteger.MAX_VALUE.longValue(), UnsignedInteger.MAX_VALUE.longValue() - 1, UnsignedInteger.MAX_VALUE.longValue() + 1
-                , UnsignedBytes.MAX_VALUE, UnsignedBytes.MAX_VALUE - 1, UnsignedBytes.MAX_VALUE + 1
-                , 65536, 65536 - 1, 65536 + 1 };
-        testValues = enrich(testValues);
-
-        int expectedSize = 0;
-        for (long v : testValues)
-        {
-            expectedSize += VIntCoding.computeUnsignedVIntSize(v);
-            ndosp.writeUnsignedVInt(v);
-        }
-
-        ndosp.flush();
-
-        @SuppressWarnings("resource")
-        ByteBufferDataInput bbdi = new ByteBufferDataInput(ByteBuffer.wrap(generated.toByteArray()), "", 0, 0);
-
-        assertEquals(expectedSize, generated.toByteArray().length);
-
-        for (long v : testValues)
-            assertEquals(v, bbdi.readUnsignedVInt());
-    }
-
-    @Test
-    public void testWriteSlowByteOrder() throws Exception
-    {
-        try (DataOutputBuffer dob = new DataOutputBuffer(4))
-        {
-            dob.order(ByteOrder.LITTLE_ENDIAN);
-            dob.writeLong(42);
-            assertEquals(42, ByteBuffer.wrap(dob.toByteArray()).order(ByteOrder.LITTLE_ENDIAN).getLong());
-        }
-    }
-
-    @Test
-    public void testWriteExcessSlow() throws Exception
-    {
-        try (DataOutputBuffer dob = new DataOutputBuffer(4))
-        {
-            dob.strictFlushing = true;
-            ByteBuffer buf = ByteBuffer.allocateDirect(8);
-            buf.putLong(0, 42);
-            dob.write(buf);
-            assertEquals(42, ByteBuffer.wrap(dob.toByteArray()).getLong());
-        }
-    }
-
-    @Test
-    public void testApplyToChannel() throws Exception
-    {
-        setUp();
-        Object obj = new Object();
-        Object retval = ndosp.applyToChannel( channel -> {
-            ByteBuffer buf = ByteBuffer.allocate(8);
-            buf.putLong(0, 42);
-            try
-            {
-                channel.write(buf);
-            }
-            catch (Exception e)
-            {
-                throw new RuntimeException(e);
-            }
-            return obj;
-        });
-        assertEquals(obj, retval);
-        assertEquals(42, ByteBuffer.wrap(generated.toByteArray()).getLong());
-    }
-
-    @Test(expected = UnsupportedOperationException.class)
-    public void testApplyToChannelThrowsForMisaligned() throws Exception
-    {
-        setUp();
-        ndosp.strictFlushing = true;
-        ndosp.applyToChannel( channel -> {
-            return null;
-        });
-    }
-
-=======
     @Test
     public void testWriteUTF() throws Exception
     {
@@ -640,5 +509,133 @@
                 sb.append(twoByte);
         }
     }
->>>>>>> 27bc7a52
+
+    /*
+     * Add values to the array with a bit set in every position
+     */
+    public static long[] enrich(long vals[])
+    {
+        long retval[] = Arrays.copyOf(vals, vals.length + 64);
+        for (int ii = 0; ii < 64; ii++)
+            retval[vals.length + ii] = 1L << ii;
+        return retval;
+   }
+
+    @Test
+    public void testVInt() throws Exception
+    {
+        setUp();
+        long testValues[] = new long[] {
+                0, 1, -1
+                ,Long.MIN_VALUE, Long.MIN_VALUE + 1, Long.MAX_VALUE, Long.MAX_VALUE - 1
+                ,Integer.MIN_VALUE, Integer.MIN_VALUE + 1, Integer.MAX_VALUE, Integer.MAX_VALUE - 1
+                ,Short.MIN_VALUE, Short.MIN_VALUE + 1, Short.MAX_VALUE, Short.MAX_VALUE - 1
+                ,Byte.MIN_VALUE, Byte.MIN_VALUE + 1, Byte.MAX_VALUE, Byte.MAX_VALUE - 1 };
+        testValues = enrich(testValues);
+
+        int expectedSize = 0;
+        for (long v : testValues)
+        {
+            expectedSize += VIntCoding.computeVIntSize(v);
+            ndosp.writeVInt(v);
+        }
+
+        ndosp.flush();
+
+        @SuppressWarnings("resource")
+        ByteBufferDataInput bbdi = new ByteBufferDataInput(ByteBuffer.wrap(generated.toByteArray()), "", 0, 0);
+
+        assertEquals(expectedSize, generated.toByteArray().length);
+
+        for (long v : testValues)
+        {
+            assertEquals(v, bbdi.readVInt());
+        }
+    }
+
+    @Test
+    public void testUnsignedVInt() throws Exception
+    {
+        setUp();
+        long testValues[] = new long[] { //-1 };
+                0, 1
+                , UnsignedLong.MAX_VALUE.longValue(), UnsignedLong.MAX_VALUE.longValue() - 1, UnsignedLong.MAX_VALUE.longValue() + 1
+                , UnsignedInteger.MAX_VALUE.longValue(), UnsignedInteger.MAX_VALUE.longValue() - 1, UnsignedInteger.MAX_VALUE.longValue() + 1
+                , UnsignedBytes.MAX_VALUE, UnsignedBytes.MAX_VALUE - 1, UnsignedBytes.MAX_VALUE + 1
+                , 65536, 65536 - 1, 65536 + 1 };
+        testValues = enrich(testValues);
+
+        int expectedSize = 0;
+        for (long v : testValues)
+        {
+            expectedSize += VIntCoding.computeUnsignedVIntSize(v);
+            ndosp.writeUnsignedVInt(v);
+        }
+
+        ndosp.flush();
+
+        @SuppressWarnings("resource")
+        ByteBufferDataInput bbdi = new ByteBufferDataInput(ByteBuffer.wrap(generated.toByteArray()), "", 0, 0);
+
+        assertEquals(expectedSize, generated.toByteArray().length);
+
+        for (long v : testValues)
+            assertEquals(v, bbdi.readUnsignedVInt());
+    }
+
+    @Test
+    public void testWriteSlowByteOrder() throws Exception
+    {
+        try (DataOutputBuffer dob = new DataOutputBuffer(4))
+        {
+            dob.order(ByteOrder.LITTLE_ENDIAN);
+            dob.writeLong(42);
+            assertEquals(42, ByteBuffer.wrap(dob.toByteArray()).order(ByteOrder.LITTLE_ENDIAN).getLong());
+        }
+    }
+
+    @Test
+    public void testWriteExcessSlow() throws Exception
+    {
+        try (DataOutputBuffer dob = new DataOutputBuffer(4))
+        {
+            dob.strictFlushing = true;
+            ByteBuffer buf = ByteBuffer.allocateDirect(8);
+            buf.putLong(0, 42);
+            dob.write(buf);
+            assertEquals(42, ByteBuffer.wrap(dob.toByteArray()).getLong());
+        }
+    }
+
+    @Test
+    public void testApplyToChannel() throws Exception
+    {
+        setUp();
+        Object obj = new Object();
+        Object retval = ndosp.applyToChannel( channel -> {
+            ByteBuffer buf = ByteBuffer.allocate(8);
+            buf.putLong(0, 42);
+            try
+            {
+                channel.write(buf);
+            }
+            catch (Exception e)
+            {
+                throw new RuntimeException(e);
+            }
+            return obj;
+        });
+        assertEquals(obj, retval);
+        assertEquals(42, ByteBuffer.wrap(generated.toByteArray()).getLong());
+    }
+
+    @Test(expected = UnsupportedOperationException.class)
+    public void testApplyToChannelThrowsForMisaligned() throws Exception
+    {
+        setUp();
+        ndosp.strictFlushing = true;
+        ndosp.applyToChannel( channel -> {
+            return null;
+        });
+    }
 }